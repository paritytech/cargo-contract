--- conflicted
+++ resolved
@@ -7,11 +7,8 @@
 ## [Unreleased]
 
 ### Changed
-<<<<<<< HEAD
+- Updated the toolchain version used by `ink_linting` - [#1616](https://github.com/paritytech/cargo-contract/pull/1616)
 - Update repository URLs from `paritytech` GitHub organization to new `use-ink` one ‒ [#1617](https://github.com/use-ink/cargo-contract/pull/1617)
-=======
-- Updated the toolchain version used by `ink_linting` - [#1616](https://github.com/paritytech/cargo-contract/pull/1616)
->>>>>>> a5dc5709
 
 ## [4.1.1]
 
