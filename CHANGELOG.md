--- conflicted
+++ resolved
@@ -6,7 +6,6 @@
 
 ## [Unreleased]
 
-<<<<<<< HEAD
 ### Added
 - Experimental support for RISC-V contracts - [#1076](https://github.com/paritytech/cargo-contract/pull/1076)
 
@@ -14,12 +13,11 @@
 - Contracts are build as `bin` crate now (we used `cdylib` before) - [#1076](https://github.com/paritytech/cargo-contract/pull/1076)
   - BREAKING CHANGE: Make sure that your contract is `no_main` by having this on top of your contract:
     - `#![cfg_attr(not(feature = "std"), no_std, no_main)]`
-=======
+
 ## [2.2.1]
 
 ### Fixed
 - Revert "Bump tracing from 0.1.37 to 0.1.38" - [#1096](https://github.com/paritytech/cargo-contract/pull/1096)
->>>>>>> 811f4757
 
 ## [2.2.0]
 
