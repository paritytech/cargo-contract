--- conflicted
+++ resolved
@@ -6,13 +6,11 @@
 
 ## [Unreleased]
 
-<<<<<<< HEAD
 ### Changed
 - Dry-run `instantiate`, `call` and `upload` commands by default - [#999](https://github.com/paritytech/cargo-contract/pull/999)
-=======
+
 ### Added
 - Add `cargo contract encode` command - [#998](https://github.com/paritytech/cargo-contract/pull/998)
->>>>>>> c84f8641
 
 ### Fixed
 - Limit input length for `decode` command - [#982](https://github.com/paritytech/cargo-contract/pull/982)
