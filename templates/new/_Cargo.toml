--- conflicted
+++ resolved
@@ -11,16 +11,11 @@
 ink_storage = { version = "3.0.0-rc3", default-features = false }
 ink_lang = { version = "3.0.0-rc3", default-features = false }
 
-<<<<<<< HEAD
-scale = { package = "parity-scale-codec", version = "2.0", default-features = false, features = ["derive"] }
-scale-info = { version = "0.6", default-features = false, features = ["derive"], optional = true }
-=======
 scale = { package = "parity-scale-codec", version = "2.0.1", default-features = false, features = ["derive"] }
 scale-info = { version = "0.6.0", default-features = false, features = ["derive"], optional = true }
 
 # Should be removed once bitvecto-rs/bitvec#105 is resolved
 funty = "=1.1.0"
->>>>>>> c1f2bb80
 
 [lib]
 name = "{{name}}"
