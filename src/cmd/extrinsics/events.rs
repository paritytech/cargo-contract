--- conflicted
+++ resolved
@@ -66,12 +66,9 @@
             if <ContractEmitted as Event>::is_event(&event.pallet, &event.variant)
                 && field.name() == Some(&"data".to_string())
             {
-<<<<<<< HEAD
                 // data is a byte vec so the first byte is the length.
 		log::debug!("EVENT_DATA: {:?}", hex::encode(&event_data));
-                let _data_len = event_data.read_byte()?;
-=======
->>>>>>> c721b195
+
                 let contract_event = transcoder.decode_contract_event(event_data)?;
                 maybe_println!(
                     verbosity,
