--- conflicted
+++ resolved
@@ -24,49 +24,23 @@
 #[cfg(feature = "integration-tests")]
 mod integration_tests;
 
-use anyhow::{
-    anyhow,
-    Context,
-    Result,
-};
+use anyhow::{anyhow, Context, Result};
 use colored::Colorize;
-use jsonrpsee::{
-    core::client::ClientT,
-    rpc_params,
-    ws_client::WsClientBuilder,
-};
+use jsonrpsee::{core::client::ClientT, rpc_params, ws_client::WsClientBuilder};
 use std::{
-    io::{
-        self,
-        Write,
-    },
+    io::{self, Write},
     path::PathBuf,
 };
 
 use self::events::display_events;
 use crate::{
-    crate_metadata::CrateMetadata,
-    name_value_println,
-    Verbosity,
-    VerbosityFlags,
+    crate_metadata::CrateMetadata, name_value_println, Verbosity, VerbosityFlags,
     DEFAULT_KEY_COL_WIDTH,
 };
 use pallet_contracts_primitives::ContractResult;
-use scale::{
-    Decode,
-    Encode,
-};
-use sp_core::{
-    crypto::Pair,
-    sr25519,
-    Bytes,
-};
-use subxt::{
-    ext::sp_runtime::DispatchError,
-    tx,
-    Config,
-    OnlineClient,
-};
+use scale::{Decode, Encode};
+use sp_core::{crypto::Pair, sr25519, Bytes};
+use subxt::{ext::sp_runtime::DispatchError, tx, Config, OnlineClient};
 
 pub use call::CallCommand;
 pub use instantiate::InstantiateCommand;
@@ -141,42 +115,6 @@
     }
 }
 
-<<<<<<< HEAD
-/// For a contract project with its `Cargo.toml` at the specified `manifest_path`, load the cargo
-/// [`CrateMetadata`] along with the contract metadata [`ink_metadata::InkProject`].
-pub fn load_metadata(
-    manifest_path: Option<&PathBuf>,
-) -> Result<(CrateMetadata, ink_metadata::InkProject)> {
-    let manifest_path = ManifestPath::try_from(manifest_path)?;
-    let crate_metadata = CrateMetadata::collect(&manifest_path)?;
-    let path = crate_metadata.metadata_path();
-
-    if !path.exists() {
-        return Err(anyhow!(
-            "Metadata file not found. Try building with `cargo contract build`."
-        ))
-    }
-
-    let file = File::open(&path)
-        .context(format!("Failed to open metadata file {}", path.display()))?;
-    let metadata: contract_metadata::ContractMetadata = serde_json::from_reader(file)
-        .context(format!(
-            "Failed to deserialize metadata file {}",
-            path.display()
-        ))?;
-    let ink_metadata: ink_metadata::InkProject = serde_json::from_value(
-        serde_json::Value::Object(metadata.abi),
-    )
-    .context(format!(
-        "Failed to deserialize ink! project metadata from file {}",
-        path.display()
-    ))?;
-
-    Ok((crate_metadata, ink_metadata))
-}
-
-=======
->>>>>>> 87080233
 /// Parse Rust style integer balance literals which can contain underscores.
 fn parse_balance(input: &str) -> Result<Balance> {
     input
