// Copyright 2018-2020 Parity Technologies (UK) Ltd.
// This file is part of cargo-contract.
//
// cargo-contract is free software: you can redistribute it and/or modify
// it under the terms of the GNU General Public License as published by
// the Free Software Foundation, either version 3 of the License, or
// (at your option) any later version.
//
// cargo-contract is distributed in the hope that it will be useful,
// but WITHOUT ANY WARRANTY; without even the implied warranty of
// MERCHANTABILITY or FITNESS FOR A PARTICULAR PURPOSE.  See the
// GNU General Public License for more details.
//
// You should have received a copy of the GNU General Public License
// along with cargo-contract.  If not, see <http://www.gnu.org/licenses/>.

use super::{
    display_contract_exec_result,
    display_events,
    parse_balance,
    prompt_confirm_tx,
    runtime_api::api,
    wait_for_success_and_handle_error,
    Balance,
    Client,
    CodeHash,
    ContractAccount,
    ContractMessageTranscoder,
    ContractsRpcError,
    DefaultConfig,
    ExtrinsicOpts,
    PairSigner,
<<<<<<< HEAD
    EXEC_RESULT_MAX_KEY_COL_WIDTH,
=======
    RuntimeApi,
    RuntimeDispatchError,
    MAX_KEY_COL_WIDTH,
>>>>>>> 069f8a4e
};
use crate::{
    name_value_println,
    util::decode_hex,
    Verbosity,
    DEFAULT_KEY_COL_WIDTH,
};
use anyhow::{
    anyhow,
    Context,
    Result,
};
use jsonrpsee::{
    core::client::ClientT,
    rpc_params,
    ws_client::WsClientBuilder,
};
use pallet_contracts_primitives::{
    ContractResult,
    InstantiateReturnValue,
};
use serde::Serialize;
use sp_core::{
    crypto::Ss58Codec,
    Bytes,
};
use std::{
    fs,
    path::{
        Path,
        PathBuf,
    },
    result,
};
use subxt::{
    rpc::NumberOrHex,
    Config,
    OnlineClient,
};

type ContractInstantiateResult = ContractResult<
    result::Result<InstantiateReturnValue<ContractAccount>, ContractsRpcError>,
    Balance,
>;

#[derive(Debug, clap::Args)]
pub struct InstantiateCommand {
    /// Path to Wasm contract code, defaults to `./target/ink/<name>.wasm`.
    /// Use to instantiate contracts which have not yet been uploaded.
    /// If the contract has already been uploaded use `--code-hash` instead.
    #[clap(parse(from_os_str))]
    wasm_path: Option<PathBuf>,
    /// The hash of the smart contract code already uploaded to the chain.
    /// If the contract has not already been uploaded use `--wasm-path` or run the `upload` command
    /// first.
    #[clap(long, parse(try_from_str = parse_code_hash))]
    code_hash: Option<<DefaultConfig as Config>::Hash>,
    /// The name of the contract constructor to call
    #[clap(name = "constructor", long, default_value = "new")]
    constructor: String,
    /// The constructor arguments, encoded as strings
    #[clap(long, multiple_values = true)]
    args: Vec<String>,
    #[clap(flatten)]
    extrinsic_opts: ExtrinsicOpts,
    /// Transfers an initial balance to the instantiated contract
    #[clap(name = "value", long, default_value = "0", parse(try_from_str = parse_balance))]
    value: Balance,
    /// Maximum amount of gas to be used for this command.
    /// If not specified will perform a dry-run to estimate the gas consumed for the instantiation.
    #[clap(name = "gas", long)]
    gas_limit: Option<u64>,
    /// A salt used in the address derivation of the new contract. Use to create multiple instances
    /// of the same contract code from the same account.
    #[clap(long, parse(try_from_str = parse_hex_bytes))]
    salt: Option<Bytes>,
}

/// Parse a hex encoded 32 byte hash. Returns error if not exactly 32 bytes.
fn parse_code_hash(input: &str) -> Result<<DefaultConfig as Config>::Hash> {
    let bytes = decode_hex(input)?;
    if bytes.len() != 32 {
        anyhow::bail!("Code hash should be 32 bytes in length")
    }
    let mut arr = [0u8; 32];
    arr.copy_from_slice(&bytes);
    Ok(arr.into())
}

/// Parse hex encoded bytes.
fn parse_hex_bytes(input: &str) -> Result<Bytes> {
    let bytes = decode_hex(input)?;
    Ok(bytes.into())
}

impl InstantiateCommand {
    /// Instantiate a contract stored at the supplied code hash.
    /// Returns the account id of the instantiated contract if successful.
    ///
    /// Creates an extrinsic with the `Contracts::instantiate` Call, submits via RPC, then waits for
    /// the `ContractsEvent::Instantiated` event.
    pub fn run(&self) -> Result<()> {
        let (crate_metadata, contract_metadata) =
            super::load_metadata(self.extrinsic_opts.manifest_path.as_ref())?;
        let transcoder = ContractMessageTranscoder::new(&contract_metadata);
        let data = transcoder.encode(&self.constructor, &self.args)?;
        let signer = super::pair_signer(self.extrinsic_opts.signer()?);
        let url = self.extrinsic_opts.url_to_string();
        let verbosity = self.extrinsic_opts.verbosity()?;

        fn load_code(wasm_path: &Path) -> Result<Code> {
            log::info!("Contract code path: {}", wasm_path.display());
            let code = fs::read(&wasm_path)
                .context(format!("Failed to read from {}", wasm_path.display()))?;
            Ok(Code::Upload(code.into()))
        }

        let code = match (self.wasm_path.as_ref(), self.code_hash.as_ref()) {
            (Some(_), Some(_)) => {
                Err(anyhow!(
                    "Specify either `--wasm-path` or `--code-hash` but not both"
                ))
            }
            (Some(wasm_path), None) => load_code(wasm_path),
            (None, None) => {
                // default to the target contract wasm in the current project,
                // inferred via the crate metadata.
                load_code(&crate_metadata.dest_wasm)
            }
            (None, Some(code_hash)) => Ok(Code::Existing(*code_hash)),
        }?;
        let salt = self.salt.clone().unwrap_or_else(|| Bytes(Vec::new()));

        let args = InstantiateArgs {
            constructor: self.constructor.clone(),
            raw_args: self.args.clone(),
            value: self.value,
            gas_limit: self.gas_limit,
            storage_deposit_limit: self.extrinsic_opts.storage_deposit_limit,
            data,
            salt,
        };

<<<<<<< HEAD
=======
        let exec = Exec {
            args,
            opts: self.extrinsic_opts.clone(),
            url,
            verbosity,
            signer,
            transcoder,
        };

>>>>>>> 069f8a4e
        async_std::task::block_on(async move {
            let client = OnlineClient::from_url(url.clone()).await?;

            let exec = Exec {
                args,
                url,
                client,
                verbosity,
                signer,
                transcoder,
            };

            exec.exec(code, self.extrinsic_opts.dry_run).await
        })
    }
}

struct InstantiateArgs {
<<<<<<< HEAD
    value: Balance,
    gas_limit: u64,
=======
    constructor: String,
    raw_args: Vec<String>,
    value: Balance,
    gas_limit: Option<u64>,
>>>>>>> 069f8a4e
    storage_deposit_limit: Option<Balance>,
    data: Vec<u8>,
    salt: Bytes,
}

pub struct Exec<'a> {
    opts: ExtrinsicOpts,
    args: InstantiateArgs,
    verbosity: Verbosity,
    url: String,
    client: Client,
    signer: PairSigner,
    transcoder: ContractMessageTranscoder<'a>,
}

impl<'a> Exec<'a> {
    async fn exec(&self, code: Code, dry_run: bool) -> Result<()> {
        log::debug!("instantiate data {:?}", self.args.data);
        if dry_run {
            let result = self.instantiate_dry_run(code).await?;
            match result.result {
                Ok(ref ret_val) => {
                    name_value_println!(
                        "Result",
                        String::from("Success!"),
                        DEFAULT_KEY_COL_WIDTH
                    );
                    name_value_println!(
                        "Contract",
                        ret_val.account_id.to_ss58check(),
                        DEFAULT_KEY_COL_WIDTH
                    );
                    name_value_println!(
                        "Reverted",
                        format!("{:?}", ret_val.result.did_revert()),
                        DEFAULT_KEY_COL_WIDTH
                    );
                    name_value_println!(
                        "Data",
                        format!("{:?}", ret_val.result.data),
                        DEFAULT_KEY_COL_WIDTH
                    );
                    display_contract_exec_result::<_, DEFAULT_KEY_COL_WIDTH>(&result)
                }
                Err(ref err) => {
<<<<<<< HEAD
                    let metadata = self.client.metadata();
                    let err = err.error_details(&metadata)?;
                    name_value_println!("Result", err, EXEC_RESULT_MAX_KEY_COL_WIDTH);
=======
                    let err =
                        dry_run_error_details(&self.subxt_api().await?, err).await?;
                    name_value_println!("Result", err, MAX_KEY_COL_WIDTH);
                    display_contract_exec_result::<_, MAX_KEY_COL_WIDTH>(&result)
>>>>>>> 069f8a4e
                }
            }
        } else {
            match code {
                Code::Upload(code) => {
                    let (code_hash, contract_account) =
                        self.instantiate_with_code(code).await?;
                    if let Some(code_hash) = code_hash {
                        name_value_println!("Code hash", format!("{:?}", code_hash));
                    }
                    name_value_println!("Contract", contract_account.to_ss58check());
                }
                Code::Existing(code_hash) => {
                    let contract_account = self.instantiate(code_hash).await?;
                    name_value_println!("Contract", contract_account.to_ss58check());
                }
            }
            Ok(())
        }
    }

    async fn instantiate_with_code(
        &self,
        code: Bytes,
    ) -> Result<(Option<CodeHash>, ContractAccount)> {
<<<<<<< HEAD
        let client = &self.client;
        let call = api::tx().contracts().instantiate_with_code(
            self.args.value,
            self.args.gas_limit,
            self.args.storage_deposit_limit,
            code.to_vec(),
            self.args.data.clone(),
            self.args.salt.0.clone(),
        );
        let tx_progress = client
            .tx()
            .sign_and_submit_then_watch_default(&call, &self.signer)
=======
        let api = self.subxt_api().await?;
        let gas_limit = self
            .pre_submit_dry_run_gas_estimate(Code::Upload(code.clone()))
            .await?;

        if !self.opts.skip_confirm {
            prompt_confirm_tx(|| self.print_default_instantiate_preview(gas_limit))?;
        }

        let tx_progress = api
            .tx()
            .contracts()
            .instantiate_with_code(
                self.args.value,
                gas_limit,
                self.args.storage_deposit_limit,
                code.to_vec(),
                self.args.data.clone(),
                self.args.salt.0.clone(),
            )?
            .sign_and_submit_then_watch_default(&self.signer)
>>>>>>> 069f8a4e
            .await?;

        let result = wait_for_success_and_handle_error(tx_progress).await?;

        display_events(
            &result,
            &self.transcoder,
            &client.metadata(),
            &self.verbosity,
        )?;

        // The CodeStored event is only raised if the contract has not already been uploaded.
        let code_hash = result
            .find_first::<api::contracts::events::CodeStored>()?
            .map(|code_stored| code_stored.code_hash);

        let instantiated = result
            .find_first::<api::contracts::events::Instantiated>()?
            .ok_or_else(|| anyhow!("Failed to find Instantiated event"))?;

        Ok((code_hash, instantiated.contract))
    }

    async fn instantiate(&self, code_hash: CodeHash) -> Result<ContractAccount> {
<<<<<<< HEAD
        let client = &self.client;

        let call = api::tx().contracts().instantiate(
            self.args.value,
            self.args.gas_limit,
            self.args.storage_deposit_limit,
            code_hash,
            self.args.data.clone(),
            self.args.salt.0.clone(),
        );

        let tx_progress = client
            .tx()
            .sign_and_submit_then_watch_default(&call, &self.signer)
=======
        let api = self.subxt_api().await?;
        let gas_limit = self
            .pre_submit_dry_run_gas_estimate(Code::Existing(code_hash))
            .await?;

        if !self.opts.skip_confirm {
            prompt_confirm_tx(|| {
                self.print_default_instantiate_preview(gas_limit);
                name_value_println!(
                    "Code hash",
                    format!("{:?}", code_hash),
                    DEFAULT_KEY_COL_WIDTH
                );
            })?;
        }

        let tx_progress = api
            .tx()
            .contracts()
            .instantiate(
                self.args.value,
                gas_limit,
                self.args.storage_deposit_limit,
                code_hash,
                self.args.data.clone(),
                self.args.salt.0.clone(),
            )?
            .sign_and_submit_then_watch_default(&self.signer)
>>>>>>> 069f8a4e
            .await?;

        let result = wait_for_success_and_handle_error(tx_progress).await?;

        display_events(
            &result,
            &self.transcoder,
            &client.metadata(),
            &self.verbosity,
        )?;

        let instantiated = result
            .find_first::<api::contracts::events::Instantiated>()?
            .ok_or_else(|| anyhow!("Failed to find Instantiated event"))?;

        Ok(instantiated.contract)
    }

    fn print_default_instantiate_preview(&self, gas_limit: u64) {
        name_value_println!("Constructor", self.args.constructor, DEFAULT_KEY_COL_WIDTH);
        name_value_println!("Args", self.args.raw_args.join(" "), DEFAULT_KEY_COL_WIDTH);
        name_value_println!("Gas limit", gas_limit.to_string(), DEFAULT_KEY_COL_WIDTH);
    }

    async fn instantiate_dry_run(&self, code: Code) -> Result<ContractInstantiateResult> {
        let cli = WsClientBuilder::default().build(&self.url).await?;
        let gas_limit = self.args.gas_limit.as_ref().unwrap_or(&5_000_000_000_000);
        let storage_deposit_limit = self
            .args
            .storage_deposit_limit
            .as_ref()
            .map(|limit| NumberOrHex::Hex((*limit).into()));
        let call_request = InstantiateRequest {
            origin: self.signer.account_id().clone(),
            value: NumberOrHex::Hex(self.args.value.into()),
            gas_limit: NumberOrHex::Number(*gas_limit),
            storage_deposit_limit,
            code,
            data: self.args.data.clone().into(),
            salt: self.args.salt.clone(),
        };
        let params = rpc_params![call_request];
        let result: ContractInstantiateResult = cli
            .request("contracts_instantiate", params)
            .await
            .context("contracts_instantiate RPC error")?;

        Ok(result)
    }

    /// Dry run the instantiation before tx submission. Returns the gas required estimate.
    async fn pre_submit_dry_run_gas_estimate(&self, code: Code) -> Result<u64> {
        if self.opts.skip_dry_run {
            return match self.args.gas_limit {
                Some(gas) => Ok(gas),
                None => {
                    Err(anyhow!(
                    "Gas limit `--gas` argument required if `--skip-dry-run` specified"
                ))
                }
            }
        }
        super::print_dry_running_status(&self.args.constructor);
        let instantiate_result = self.instantiate_dry_run(code).await?;
        match instantiate_result.result {
            Ok(_) => {
                super::print_gas_required_success(instantiate_result.gas_required);
                let gas_limit = self
                    .args
                    .gas_limit
                    .unwrap_or(instantiate_result.gas_required);
                Ok(gas_limit)
            }
            Err(ref err) => {
                let err = dry_run_error_details(&self.subxt_api().await?, err).await?;
                name_value_println!("Result", err, MAX_KEY_COL_WIDTH);
                display_contract_exec_result::<_, MAX_KEY_COL_WIDTH>(
                    &instantiate_result,
                )?;
                Err(anyhow!("Pre-submission dry-run failed. Use --skip-dry-run to skip this step."))
            }
        }
    }
}

/// A struct that encodes RPC parameters required to instantiate a new smart contract.
#[derive(Serialize)]
#[serde(rename_all = "camelCase")]
struct InstantiateRequest {
    origin: <DefaultConfig as Config>::AccountId,
    value: NumberOrHex,
    gas_limit: NumberOrHex,
    storage_deposit_limit: Option<NumberOrHex>,
    code: Code,
    data: Bytes,
    salt: Bytes,
}

/// Reference to an existing code hash or a new Wasm module.
#[derive(Serialize)]
#[serde(rename_all = "camelCase")]
enum Code {
    /// A Wasm module as raw bytes.
    Upload(Bytes),
    /// The code hash of an on-chain Wasm blob.
    Existing(<DefaultConfig as Config>::Hash),
}

#[cfg(test)]
mod tests {
    use super::*;

    #[test]
    fn parse_code_hash_works() {
        // with 0x prefix
        assert!(parse_code_hash(
            "0xd43593c715fdd31c61141abd04a99fd6822c8558854ccde39a5684e7a56da27d"
        )
        .is_ok());
        // without 0x prefix
        assert!(parse_code_hash(
            "d43593c715fdd31c61141abd04a99fd6822c8558854ccde39a5684e7a56da27d"
        )
        .is_ok())
    }
}<|MERGE_RESOLUTION|>--- conflicted
+++ resolved
@@ -30,13 +30,7 @@
     DefaultConfig,
     ExtrinsicOpts,
     PairSigner,
-<<<<<<< HEAD
-    EXEC_RESULT_MAX_KEY_COL_WIDTH,
-=======
-    RuntimeApi,
-    RuntimeDispatchError,
     MAX_KEY_COL_WIDTH,
->>>>>>> 069f8a4e
 };
 use crate::{
     name_value_println,
@@ -180,23 +174,12 @@
             salt,
         };
 
-<<<<<<< HEAD
-=======
-        let exec = Exec {
-            args,
-            opts: self.extrinsic_opts.clone(),
-            url,
-            verbosity,
-            signer,
-            transcoder,
-        };
-
->>>>>>> 069f8a4e
         async_std::task::block_on(async move {
             let client = OnlineClient::from_url(url.clone()).await?;
 
             let exec = Exec {
                 args,
+                opts: self.extrinsic_opts.clone(),
                 url,
                 client,
                 verbosity,
@@ -210,15 +193,10 @@
 }
 
 struct InstantiateArgs {
-<<<<<<< HEAD
-    value: Balance,
-    gas_limit: u64,
-=======
     constructor: String,
     raw_args: Vec<String>,
     value: Balance,
     gas_limit: Option<u64>,
->>>>>>> 069f8a4e
     storage_deposit_limit: Option<Balance>,
     data: Vec<u8>,
     salt: Bytes,
@@ -264,16 +242,11 @@
                     display_contract_exec_result::<_, DEFAULT_KEY_COL_WIDTH>(&result)
                 }
                 Err(ref err) => {
-<<<<<<< HEAD
                     let metadata = self.client.metadata();
-                    let err = err.error_details(&metadata)?;
-                    name_value_println!("Result", err, EXEC_RESULT_MAX_KEY_COL_WIDTH);
-=======
                     let err =
-                        dry_run_error_details(&self.subxt_api().await?, err).await?;
+                        dry_run_error_details(&metadata, err).await?;
                     name_value_println!("Result", err, MAX_KEY_COL_WIDTH);
                     display_contract_exec_result::<_, MAX_KEY_COL_WIDTH>(&result)
->>>>>>> 069f8a4e
                 }
             }
         } else {
@@ -299,11 +272,18 @@
         &self,
         code: Bytes,
     ) -> Result<(Option<CodeHash>, ContractAccount)> {
-<<<<<<< HEAD
+        let gas_limit = self
+            .pre_submit_dry_run_gas_estimate(Code::Upload(code.clone()))
+            .await?;
+
+        if !self.opts.skip_confirm {
+            prompt_confirm_tx(|| self.print_default_instantiate_preview(gas_limit))?;
+        }
+
         let client = &self.client;
         let call = api::tx().contracts().instantiate_with_code(
             self.args.value,
-            self.args.gas_limit,
+            gas_limit,
             self.args.storage_deposit_limit,
             code.to_vec(),
             self.args.data.clone(),
@@ -312,29 +292,6 @@
         let tx_progress = client
             .tx()
             .sign_and_submit_then_watch_default(&call, &self.signer)
-=======
-        let api = self.subxt_api().await?;
-        let gas_limit = self
-            .pre_submit_dry_run_gas_estimate(Code::Upload(code.clone()))
-            .await?;
-
-        if !self.opts.skip_confirm {
-            prompt_confirm_tx(|| self.print_default_instantiate_preview(gas_limit))?;
-        }
-
-        let tx_progress = api
-            .tx()
-            .contracts()
-            .instantiate_with_code(
-                self.args.value,
-                gas_limit,
-                self.args.storage_deposit_limit,
-                code.to_vec(),
-                self.args.data.clone(),
-                self.args.salt.0.clone(),
-            )?
-            .sign_and_submit_then_watch_default(&self.signer)
->>>>>>> 069f8a4e
             .await?;
 
         let result = wait_for_success_and_handle_error(tx_progress).await?;
@@ -359,23 +316,6 @@
     }
 
     async fn instantiate(&self, code_hash: CodeHash) -> Result<ContractAccount> {
-<<<<<<< HEAD
-        let client = &self.client;
-
-        let call = api::tx().contracts().instantiate(
-            self.args.value,
-            self.args.gas_limit,
-            self.args.storage_deposit_limit,
-            code_hash,
-            self.args.data.clone(),
-            self.args.salt.0.clone(),
-        );
-
-        let tx_progress = client
-            .tx()
-            .sign_and_submit_then_watch_default(&call, &self.signer)
-=======
-        let api = self.subxt_api().await?;
         let gas_limit = self
             .pre_submit_dry_run_gas_estimate(Code::Existing(code_hash))
             .await?;
@@ -391,19 +331,20 @@
             })?;
         }
 
-        let tx_progress = api
+        let client = &self.client;
+
+        let call = api::tx().contracts().instantiate(
+            self.args.value,
+            self.args.gas_limit,
+            self.args.storage_deposit_limit,
+            code_hash,
+            self.args.data.clone(),
+            self.args.salt.0.clone(),
+        );
+
+        let tx_progress = client
             .tx()
-            .contracts()
-            .instantiate(
-                self.args.value,
-                gas_limit,
-                self.args.storage_deposit_limit,
-                code_hash,
-                self.args.data.clone(),
-                self.args.salt.0.clone(),
-            )?
-            .sign_and_submit_then_watch_default(&self.signer)
->>>>>>> 069f8a4e
+            .sign_and_submit_then_watch_default(&call, &self.signer)
             .await?;
 
         let result = wait_for_success_and_handle_error(tx_progress).await?;
