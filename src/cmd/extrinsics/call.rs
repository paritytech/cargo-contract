// Copyright 2018-2020 Parity Technologies (UK) Ltd.
// This file is part of cargo-contract.
//
// cargo-contract is free software: you can redistribute it and/or modify
// it under the terms of the GNU General Public License as published by
// the Free Software Foundation, either version 3 of the License, or
// (at your option) any later version.
//
// cargo-contract is distributed in the hope that it will be useful,
// but WITHOUT ANY WARRANTY; without even the implied warranty of
// MERCHANTABILITY or FITNESS FOR A PARTICULAR PURPOSE.  See the
// GNU General Public License for more details.
//
// You should have received a copy of the GNU General Public License
// along with cargo-contract.  If not, see <http://www.gnu.org/licenses/>.

use super::{
    display_contract_exec_result,
    display_events,
    load_metadata,
    parse_balance,
    prompt_confirm_tx,
    wait_for_success_and_handle_error,
    Balance,
    Client,
    ContractMessageTranscoder,
    ContractsRpcError,
    DefaultConfig,
    ExtrinsicOpts,
    PairSigner,
<<<<<<< HEAD
    EXEC_RESULT_MAX_KEY_COL_WIDTH,
=======
    RuntimeApi,
    RuntimeDispatchError,
    MAX_KEY_COL_WIDTH,
};
use crate::{
    name_value_println,
    DEFAULT_KEY_COL_WIDTH,
};
use anyhow::{
    anyhow,
    Result,
>>>>>>> 069f8a4e
};
use jsonrpsee::{
    core::client::ClientT,
    rpc_params,
    ws_client::WsClientBuilder,
};
use pallet_contracts_primitives::{
    ContractResult,
    ExecReturnValue,
};
use serde::Serialize;
use sp_core::Bytes;
use std::{
    fmt::Debug,
    result,
};
use subxt::{
    rpc::NumberOrHex,
    Config,
    OnlineClient,
};

type ContractExecResult =
    ContractResult<result::Result<ExecReturnValue, ContractsRpcError>, Balance>;

#[derive(Debug, clap::Args)]
#[clap(name = "call", about = "Call a contract")]
pub struct CallCommand {
    /// The address of the the contract to call.
    #[clap(name = "contract", long, env = "CONTRACT")]
    contract: <DefaultConfig as Config>::AccountId,
    /// The name of the contract message to call.
    #[clap(long, short)]
    message: String,
    /// The arguments of the contract message to call.
    #[clap(long, multiple_values = true)]
    args: Vec<String>,
    #[clap(flatten)]
    extrinsic_opts: ExtrinsicOpts,
    /// Maximum amount of gas to be used for this command.
    /// If not specified will perform a dry-run to estimate the gas consumed for the instantiation.
    #[clap(name = "gas", long)]
    gas_limit: Option<u64>,
    /// The value to be transferred as part of the call.
    #[clap(name = "value", long, parse(try_from_str = parse_balance), default_value = "0")]
    value: Balance,
}

impl CallCommand {
    pub fn run(&self) -> Result<()> {
        let (_, contract_metadata) =
            load_metadata(self.extrinsic_opts.manifest_path.as_ref())?;
        let transcoder = ContractMessageTranscoder::new(&contract_metadata);
        let call_data = transcoder.encode(&self.message, &self.args)?;
        log::debug!("Message data: {:?}", hex::encode(&call_data));

        let signer = super::pair_signer(self.extrinsic_opts.signer()?);

        async_std::task::block_on(async {
            let url = self.extrinsic_opts.url_to_string();
            let client = OnlineClient::from_url(url.clone()).await?;

            if self.extrinsic_opts.dry_run {
<<<<<<< HEAD
                self.call_rpc(&client, call_data, &signer, &transcoder)
                    .await
=======
                let result = self.call_dry_run(call_data, &signer).await?;

                match result.result {
                    Ok(ref ret_val) => {
                        let value = transcoder
                            .decode_return(&self.message, &mut &ret_val.data.0[..])?;
                        name_value_println!(
                            "Result",
                            String::from("Success!"),
                            DEFAULT_KEY_COL_WIDTH
                        );
                        name_value_println!(
                            "Reverted",
                            format!("{:?}", ret_val.did_revert()),
                            DEFAULT_KEY_COL_WIDTH
                        );
                        name_value_println!(
                            "Data",
                            format!("{}", value),
                            DEFAULT_KEY_COL_WIDTH
                        );
                        display_contract_exec_result::<_, DEFAULT_KEY_COL_WIDTH>(&result)
                    }
                    Err(ref err) => {
                        let err = dry_run_error_details(&api, err).await?;
                        name_value_println!("Result", err, MAX_KEY_COL_WIDTH);
                        display_contract_exec_result::<_, MAX_KEY_COL_WIDTH>(&result)
                    }
                }
>>>>>>> 069f8a4e
            } else {
                self.call(&client, call_data, &signer, &transcoder).await
            }
        })
    }

    async fn call_dry_run(
        &self,
<<<<<<< HEAD
        client: &Client,
=======
>>>>>>> 069f8a4e
        data: Vec<u8>,
        signer: &PairSigner,
    ) -> Result<ContractExecResult> {
        let url = self.extrinsic_opts.url_to_string();
<<<<<<< HEAD
        let ws_client = WsClientBuilder::default().build(&url).await?;
=======
        let cli = WsClientBuilder::default().build(&url).await?;
        let gas_limit = self.gas_limit.as_ref().unwrap_or(&5_000_000_000_000);
>>>>>>> 069f8a4e
        let storage_deposit_limit = self
            .extrinsic_opts
            .storage_deposit_limit
            .as_ref()
            .map(|limit| NumberOrHex::Hex((*limit).into()));
        let call_request = RpcCallRequest {
            origin: signer.account_id().clone(),
            dest: self.contract.clone(),
            value: NumberOrHex::Hex(self.value.into()),
            gas_limit: NumberOrHex::Number(*gas_limit),
            storage_deposit_limit,
            input_data: Bytes(data),
        };
        let params = rpc_params![call_request];
<<<<<<< HEAD
        let result: ContractExecResult =
            ws_client.request("contracts_call", params).await?;

        match result.result {
            Ok(ref ret_val) => {
                let value =
                    transcoder.decode_return(&self.message, &mut &ret_val.data.0[..])?;
                name_value_println!(
                    "Result",
                    String::from("Success!"),
                    EXEC_RESULT_MAX_KEY_COL_WIDTH
                );
                name_value_println!(
                    "Reverted",
                    format!("{:?}", ret_val.did_revert()),
                    EXEC_RESULT_MAX_KEY_COL_WIDTH
                );
                name_value_println!(
                    "Data",
                    format!("{}", value),
                    EXEC_RESULT_MAX_KEY_COL_WIDTH
                );
            }
            Err(ref err) => {
                let metadata = client.metadata();
                let err = err.error_details(&metadata)?;
                name_value_println!("Result", err, EXEC_RESULT_MAX_KEY_COL_WIDTH);
            }
        }
        display_contract_exec_result(&result)?;
        Ok(())
=======
        let result = cli.request("contracts_call", params).await?;
        Ok(result)
>>>>>>> 069f8a4e
    }

    async fn call(
        &self,
        client: &Client,
        data: Vec<u8>,
        signer: &PairSigner,
        transcoder: &ContractMessageTranscoder<'_>,
    ) -> Result<()> {
        log::debug!("calling contract {:?}", self.contract);

<<<<<<< HEAD
        let call = super::runtime_api::api::tx().contracts().call(
            self.contract.clone().into(),
            self.value,
            self.gas_limit,
            self.extrinsic_opts.storage_deposit_limit,
            data,
        );

        let tx_progress = client
            .tx()
            .sign_and_submit_then_watch_default(&call, signer)
=======
        let gas_limit = self
            .pre_submit_dry_run_gas_estimate(api, data.clone(), signer)
            .await?;

        if !self.extrinsic_opts.skip_confirm {
            prompt_confirm_tx(|| {
                name_value_println!("Message", self.message, DEFAULT_KEY_COL_WIDTH);
                name_value_println!("Args", self.args.join(" "), DEFAULT_KEY_COL_WIDTH);
                name_value_println!(
                    "Gas limit",
                    gas_limit.to_string(),
                    DEFAULT_KEY_COL_WIDTH
                );
            })?;
        }

        let tx_progress = api
            .tx()
            .contracts()
            .call(
                self.contract.clone().into(),
                self.value,
                gas_limit,
                self.extrinsic_opts.storage_deposit_limit,
                data,
            )?
            .sign_and_submit_then_watch_default(signer)
>>>>>>> 069f8a4e
            .await?;

        let result = wait_for_success_and_handle_error(tx_progress).await?;

        display_events(
            &result,
            transcoder,
            &client.metadata(),
            &self.extrinsic_opts.verbosity()?,
        )
    }

    /// Dry run the call before tx submission. Returns the gas required estimate.
    async fn pre_submit_dry_run_gas_estimate(
        &self,
        api: &RuntimeApi,
        data: Vec<u8>,
        signer: &PairSigner,
    ) -> Result<u64> {
        if self.extrinsic_opts.skip_dry_run {
            return match self.gas_limit {
                Some(gas) => Ok(gas),
                None => {
                    Err(anyhow!(
                    "Gas limit `--gas` argument required if `--skip-dry-run` specified"
                ))
                }
            }
        }
        super::print_dry_running_status(&self.message);
        let call_result = self.call_dry_run(data, signer).await?;
        match call_result.result {
            Ok(_) => {
                super::print_gas_required_success(call_result.gas_required);
                let gas_limit = self.gas_limit.unwrap_or(call_result.gas_required);
                Ok(gas_limit)
            }
            Err(ref err) => {
                let err = dry_run_error_details(api, err).await?;
                name_value_println!("Result", err, MAX_KEY_COL_WIDTH);
                display_contract_exec_result::<_, MAX_KEY_COL_WIDTH>(&call_result)?;
                Err(anyhow!("Pre-submission dry-run failed. Use --skip-dry-run to skip this step."))
            }
        }
    }
}

/// A struct that encodes RPC parameters required for a call to a smart contract.
///
/// Copied from `pallet-contracts-rpc`.
#[derive(Serialize)]
#[serde(rename_all = "camelCase")]
pub struct RpcCallRequest {
    origin: <DefaultConfig as Config>::AccountId,
    dest: <DefaultConfig as Config>::AccountId,
    value: NumberOrHex,
    gas_limit: NumberOrHex,
    storage_deposit_limit: Option<NumberOrHex>,
    input_data: Bytes,
}<|MERGE_RESOLUTION|>--- conflicted
+++ resolved
@@ -28,21 +28,12 @@
     DefaultConfig,
     ExtrinsicOpts,
     PairSigner,
-<<<<<<< HEAD
-    EXEC_RESULT_MAX_KEY_COL_WIDTH,
-=======
-    RuntimeApi,
-    RuntimeDispatchError,
     MAX_KEY_COL_WIDTH,
 };
-use crate::{
-    name_value_println,
-    DEFAULT_KEY_COL_WIDTH,
-};
+use crate::name_value_println;
 use anyhow::{
     anyhow,
     Result,
->>>>>>> 069f8a4e
 };
 use jsonrpsee::{
     core::client::ClientT,
@@ -106,10 +97,6 @@
             let client = OnlineClient::from_url(url.clone()).await?;
 
             if self.extrinsic_opts.dry_run {
-<<<<<<< HEAD
-                self.call_rpc(&client, call_data, &signer, &transcoder)
-                    .await
-=======
                 let result = self.call_dry_run(call_data, &signer).await?;
 
                 match result.result {
@@ -139,7 +126,6 @@
                         display_contract_exec_result::<_, MAX_KEY_COL_WIDTH>(&result)
                     }
                 }
->>>>>>> 069f8a4e
             } else {
                 self.call(&client, call_data, &signer, &transcoder).await
             }
@@ -148,20 +134,12 @@
 
     async fn call_dry_run(
         &self,
-<<<<<<< HEAD
-        client: &Client,
-=======
->>>>>>> 069f8a4e
         data: Vec<u8>,
         signer: &PairSigner,
     ) -> Result<ContractExecResult> {
         let url = self.extrinsic_opts.url_to_string();
-<<<<<<< HEAD
-        let ws_client = WsClientBuilder::default().build(&url).await?;
-=======
         let cli = WsClientBuilder::default().build(&url).await?;
         let gas_limit = self.gas_limit.as_ref().unwrap_or(&5_000_000_000_000);
->>>>>>> 069f8a4e
         let storage_deposit_limit = self
             .extrinsic_opts
             .storage_deposit_limit
@@ -176,42 +154,8 @@
             input_data: Bytes(data),
         };
         let params = rpc_params![call_request];
-<<<<<<< HEAD
-        let result: ContractExecResult =
-            ws_client.request("contracts_call", params).await?;
-
-        match result.result {
-            Ok(ref ret_val) => {
-                let value =
-                    transcoder.decode_return(&self.message, &mut &ret_val.data.0[..])?;
-                name_value_println!(
-                    "Result",
-                    String::from("Success!"),
-                    EXEC_RESULT_MAX_KEY_COL_WIDTH
-                );
-                name_value_println!(
-                    "Reverted",
-                    format!("{:?}", ret_val.did_revert()),
-                    EXEC_RESULT_MAX_KEY_COL_WIDTH
-                );
-                name_value_println!(
-                    "Data",
-                    format!("{}", value),
-                    EXEC_RESULT_MAX_KEY_COL_WIDTH
-                );
-            }
-            Err(ref err) => {
-                let metadata = client.metadata();
-                let err = err.error_details(&metadata)?;
-                name_value_println!("Result", err, EXEC_RESULT_MAX_KEY_COL_WIDTH);
-            }
-        }
-        display_contract_exec_result(&result)?;
-        Ok(())
-=======
         let result = cli.request("contracts_call", params).await?;
         Ok(result)
->>>>>>> 069f8a4e
     }
 
     async fn call(
@@ -223,19 +167,6 @@
     ) -> Result<()> {
         log::debug!("calling contract {:?}", self.contract);
 
-<<<<<<< HEAD
-        let call = super::runtime_api::api::tx().contracts().call(
-            self.contract.clone().into(),
-            self.value,
-            self.gas_limit,
-            self.extrinsic_opts.storage_deposit_limit,
-            data,
-        );
-
-        let tx_progress = client
-            .tx()
-            .sign_and_submit_then_watch_default(&call, signer)
-=======
         let gas_limit = self
             .pre_submit_dry_run_gas_estimate(api, data.clone(), signer)
             .await?;
@@ -252,18 +183,17 @@
             })?;
         }
 
-        let tx_progress = api
+        let call = super::runtime_api::api::tx().contracts().call(
+            self.contract.clone().into(),
+            self.value,
+            gas_limit,
+            self.extrinsic_opts.storage_deposit_limit,
+            data,
+        );
+
+        let tx_progress = client
             .tx()
-            .contracts()
-            .call(
-                self.contract.clone().into(),
-                self.value,
-                gas_limit,
-                self.extrinsic_opts.storage_deposit_limit,
-                data,
-            )?
-            .sign_and_submit_then_watch_default(signer)
->>>>>>> 069f8a4e
+            .sign_and_submit_then_watch_default(&call, signer)
             .await?;
 
         let result = wait_for_success_and_handle_error(tx_progress).await?;
