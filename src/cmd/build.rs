--- conflicted
+++ resolved
@@ -674,53 +674,11 @@
     }
 
     #[test]
-<<<<<<< HEAD
-    fn project_template_dependencies_must_be_ink_compatible() {
-=======
     fn optimization_passes_from_profile_must_be_used() {
->>>>>>> ab669b3b
         with_tmp_dir(|path| {
             // given
             cmd::new::execute("new_project", Some(path)).expect("new project creation failed");
             let cargo_toml_path = path.join("new_project").join("Cargo.toml");
-<<<<<<< HEAD
-            let manifest_path =
-                ManifestPath::new(&cargo_toml_path).expect("manifest path creation failed");
-
-            // when
-            let res = assert_compatible_ink_dependencies(&manifest_path, Verbosity::Default);
-
-            // then
-            assert!(res.is_ok());
-            Ok(())
-        })
-    }
-
-    #[test]
-    fn detect_mismatching_parity_scale_codec_dependencies() {
-        with_tmp_dir(|path| {
-            // given
-            cmd::new::execute("new_project", Some(path)).expect("new project creation failed");
-            let cargo_toml_path = path.join("new_project").join("Cargo.toml");
-            let manifest_path =
-                ManifestPath::new(&cargo_toml_path).expect("manifest path creation failed");
-
-            // at the time of writing this test ink! already uses `parity-scale-codec`
-            // in a version > 2, hence 1 is an incompatible version.
-            let mut manifest = Manifest::new(manifest_path.clone())?;
-            manifest
-                .set_dependency_version("scale", "1.0.0")
-                .expect("setting `scale` version failed");
-            manifest
-                .write(&manifest_path)
-                .expect("writing manifest failed");
-
-            // when
-            let res = assert_compatible_ink_dependencies(&manifest_path, Verbosity::Default);
-
-            // then
-            assert!(res.is_err());
-=======
             write_optimization_passes_into_manifest(&cargo_toml_path, OptimizationPasses::Three);
             let cmd = BuildCommand {
                 manifest_path: Some(cargo_toml_path),
@@ -750,8 +708,53 @@
                 original_size
             );
 
->>>>>>> ab669b3b
             Ok(())
         })
     }
+
+    #[test]
+    fn project_template_dependencies_must_be_ink_compatible() {
+        with_tmp_dir(|path| {
+            // given
+            cmd::new::execute("new_project", Some(path)).expect("new project creation failed");
+            let cargo_toml_path = path.join("new_project").join("Cargo.toml");
+            let manifest_path =
+                ManifestPath::new(&cargo_toml_path).expect("manifest path creation failed");
+
+            // when
+            let res = assert_compatible_ink_dependencies(&manifest_path, Verbosity::Default);
+
+            // then
+            assert!(res.is_ok());
+            Ok(())
+        })
+    }
+
+    #[test]
+    fn detect_mismatching_parity_scale_codec_dependencies() {
+        with_tmp_dir(|path| {
+            // given
+            cmd::new::execute("new_project", Some(path)).expect("new project creation failed");
+            let cargo_toml_path = path.join("new_project").join("Cargo.toml");
+            let manifest_path =
+                ManifestPath::new(&cargo_toml_path).expect("manifest path creation failed");
+
+            // at the time of writing this test ink! already uses `parity-scale-codec`
+            // in a version > 2, hence 1 is an incompatible version.
+            let mut manifest = Manifest::new(manifest_path.clone())?;
+            manifest
+                .set_dependency_version("scale", "1.0.0")
+                .expect("setting `scale` version failed");
+            manifest
+                .write(&manifest_path)
+                .expect("writing manifest failed");
+
+            // when
+            let res = assert_compatible_ink_dependencies(&manifest_path, Verbosity::Default);
+
+            // then
+            assert!(res.is_err());
+            Ok(())
+        })
+    }
 }