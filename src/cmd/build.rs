--- conflicted
+++ resolved
@@ -782,26 +782,14 @@
     #[test]
     fn build_code_only() {
         with_new_contract_project(|manifest_path| {
-<<<<<<< HEAD
             let args = crate::cmd::build::ExecuteArgs {
                 manifest_path,
+                build_mode: BuildMode::Release,
                 build_artifact: BuildArtifacts::CodeOnly,
                 ..Default::default()
             };
 
             let res = super::execute(args).expect("build failed");
-=======
-            let res = super::execute(
-                &manifest_path,
-                Verbosity::Default,
-                BuildMode::Release,
-                BuildArtifacts::CodeOnly,
-                UnstableFlags::default(),
-                OptimizationPasses::default(),
-                false,
-            )
-            .expect("build failed");
->>>>>>> 7bc60974
 
             // our ci has set `CARGO_TARGET_DIR` to cache artifacts.
             // this dir does not include `/target/` as a path, hence
