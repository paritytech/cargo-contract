// Copyright 2018-2021 Parity Technologies (UK) Ltd.
// This file is part of cargo-contract.
//
// cargo-contract is free software: you can redistribute it and/or modify
// it under the terms of the GNU General Public License as published by
// the Free Software Foundation, either version 3 of the License, or
// (at your option) any later version.
//
// cargo-contract is distributed in the hope that it will be useful,
// but WITHOUT ANY WARRANTY; without even the implied warranty of
// MERCHANTABILITY or FITNESS FOR A PARTICULAR PURPOSE.  See the
// GNU General Public License for more details.
//
// You should have received a copy of the GNU General Public License
// along with cargo-contract.  If not, see <http://www.gnu.org/licenses/>.

mod cmd;
mod crate_metadata;
#[cfg(test)]
#[cfg(feature = "integration-tests")]
mod tests;
mod util;
mod validate_wasm;
mod workspace;

use self::workspace::ManifestPath;

use crate::cmd::{BuildCommand, CheckCommand};

use std::{
    convert::{TryFrom, TryInto},
    path::PathBuf,
};

use anyhow::{Error, Result};
use colored::Colorize;
use structopt::{clap, StructOpt};

#[cfg(feature = "extrinsics")]
use crate::cmd::{CallCommand, DeployCommand, InstantiateCommand};
#[cfg(feature = "extrinsics")]
use sp_core::{crypto::Pair, sr25519};
#[cfg(feature = "extrinsics")]
use subxt::PairSigner;

#[derive(Debug, StructOpt)]
#[structopt(bin_name = "cargo")]
pub(crate) enum Opts {
    /// Utilities to develop Wasm smart contracts.
    #[structopt(name = "contract")]
    #[structopt(setting = clap::AppSettings::UnifiedHelpMessage)]
    #[structopt(setting = clap::AppSettings::DeriveDisplayOrder)]
    #[structopt(setting = clap::AppSettings::DontCollapseArgsInUsage)]
    Contract(ContractArgs),
}

#[derive(Debug, StructOpt)]
pub(crate) struct ContractArgs {
    #[structopt(subcommand)]
    cmd: Command,
}

#[derive(Debug, Default, Clone, PartialEq, Eq)]
pub(crate) struct HexData(pub Vec<u8>);

#[cfg(feature = "extrinsics")]
impl std::str::FromStr for HexData {
    type Err = hex::FromHexError;

    fn from_str(input: &str) -> std::result::Result<Self, Self::Err> {
        hex::decode(input).map(HexData)
    }
}

/// Arguments required for creating and sending an extrinsic to a substrate node
#[cfg(feature = "extrinsics")]
#[derive(Clone, Debug, StructOpt)]
pub(crate) struct ExtrinsicOpts {
    /// Websockets url of a substrate node
    #[structopt(
        name = "url",
        long,
        parse(try_from_str),
        default_value = "ws://localhost:9944"
    )]
    url: url::Url,
    /// Secret key URI for the account deploying the contract.
    #[structopt(name = "suri", long, short)]
    suri: String,
    /// Password for the secret key
    #[structopt(name = "password", long, short)]
    password: Option<String>,
    #[structopt(flatten)]
    verbosity: VerbosityFlags,
}

#[cfg(feature = "extrinsics")]
impl ExtrinsicOpts {
    pub fn signer(&self) -> Result<PairSigner<subxt::ContractsTemplateRuntime, sr25519::Pair>> {
        let pair =
            sr25519::Pair::from_string(&self.suri, self.password.as_ref().map(String::as_ref))
                .map_err(|_| anyhow::anyhow!("Secret string error"))?;
        Ok(PairSigner::new(pair))
    }

    /// Returns the verbosity
    pub fn verbosity(&self) -> Result<Verbosity> {
        TryFrom::try_from(&self.verbosity)
    }
}

#[derive(Clone, Copy, Debug, StructOpt)]
pub struct VerbosityFlags {
    /// No output printed to stdout
    #[structopt(long)]
    quiet: bool,
    /// Use verbose output
    #[structopt(long)]
    verbose: bool,
}

<<<<<<< HEAD
impl Default for VerbosityFlags {
    fn default() -> Self {
        Self::quiet()
    }
}

impl VerbosityFlags {
    pub fn quiet() -> Self {
        Self {
            quiet: true,
            verbose: false,
        }
    }
}

#[derive(Clone, Copy)]
pub enum Verbosity {
=======
/// Denotes if output should be printed to stdout.
#[derive(Clone, Copy)]
pub enum Verbosity {
    /// Use default output
    Default,
    /// No output printed to stdout
>>>>>>> 4111385f
    Quiet,
    /// Use verbose output
    Verbose,
    NotSpecified,
}

<<<<<<< HEAD
impl Default for Verbosity {
    fn default() -> Self {
        Self::NotSpecified
=======
impl Verbosity {
    /// Returns `true` if output should be printed (i.e. verbose output is set).
    pub(crate) fn is_verbose(&self) -> bool {
        match self {
            Verbosity::Quiet => false,
            Verbosity::Default | Verbosity::Verbose => true,
        }
>>>>>>> 4111385f
    }
}

impl TryFrom<&VerbosityFlags> for Verbosity {
    type Error = Error;

    fn try_from(value: &VerbosityFlags) -> Result<Self, Self::Error> {
        match (value.quiet, value.verbose) {
<<<<<<< HEAD
            (false, false) => Ok(Verbosity::NotSpecified),
=======
            (false, false) => Ok(Verbosity::Default),
>>>>>>> 4111385f
            (true, false) => Ok(Verbosity::Quiet),
            (false, true) => Ok(Verbosity::Verbose),
            (true, true) => anyhow::bail!("Cannot pass both --quiet and --verbose flags"),
        }
    }
}

#[derive(Clone, Debug, StructOpt)]
struct UnstableOptions {
    /// Use the original manifest (Cargo.toml), do not modify for build optimizations
    #[structopt(long = "unstable-options", short = "Z", number_of_values = 1)]
    options: Vec<String>,
}

#[derive(Clone, Default)]
struct UnstableFlags {
    original_manifest: bool,
}

impl TryFrom<&UnstableOptions> for UnstableFlags {
    type Error = Error;

    fn try_from(value: &UnstableOptions) -> Result<Self, Self::Error> {
        let valid_flags = ["original-manifest"];
        let invalid_flags = value
            .options
            .iter()
            .filter(|o| !valid_flags.contains(&o.as_str()))
            .collect::<Vec<_>>();
        if !invalid_flags.is_empty() {
            anyhow::bail!("Unknown unstable-options {:?}", invalid_flags)
        }
        Ok(UnstableFlags {
            original_manifest: value.options.contains(&"original-manifest".to_owned()),
        })
    }
}

/// Describes which artifacts to generate
#[derive(Copy, Clone, Eq, PartialEq, Debug, StructOpt)]
#[structopt(name = "build-artifacts")]
pub enum BuildArtifacts {
    /// Generate the Wasm, the metadata and a bundled `<name>.contract` file
    #[structopt(name = "all")]
    All,
    /// Only the Wasm is created, generation of metadata and a bundled `<name>.contract` file is skipped
    #[structopt(name = "code-only")]
    CodeOnly,
    CheckOnly,
}

impl BuildArtifacts {
    /// Returns the number of steps required to complete a build artifact.
    /// Used as output on the cli.
    pub fn steps(&self) -> usize {
        match self {
            BuildArtifacts::All => 5,
            BuildArtifacts::CodeOnly => 3,
            BuildArtifacts::CheckOnly => 2,
        }
    }
}

impl std::str::FromStr for BuildArtifacts {
    type Err = String;
    fn from_str(artifact: &str) -> Result<Self, Self::Err> {
        match artifact {
            "all" => Ok(BuildArtifacts::All),
            "code-only" => Ok(BuildArtifacts::CodeOnly),
            _ => Err("Could not parse build artifact".to_string()),
        }
    }
}

/// Result of the metadata generation process.
pub struct BuildResult {
    /// Path to the resulting metadata file.
    pub dest_metadata: Option<PathBuf>,
    /// Path to the resulting Wasm file.
    pub dest_wasm: Option<PathBuf>,
    /// Path to the bundled file.
    pub dest_bundle: Option<PathBuf>,
    /// Path to the directory where output files are written to.
    pub target_directory: PathBuf,
    /// If existent the result of the optimization.
    pub optimization_result: Option<OptimizationResult>,
    /// Which build artifacts were generated.
    pub build_artifact: BuildArtifacts,
    /// The verbosity flags.
    pub verbosity: Verbosity,
}

/// Result of the optimization process.
pub struct OptimizationResult {
    /// The original Wasm size.
    pub original_size: f64,
    /// The Wasm size after optimizations have been applied.
    pub optimized_size: f64,
}

impl BuildResult {
    pub fn display(&self) -> String {
        let optimization = self.display_optimization();
        let size_diff = format!(
            "\nOriginal wasm size: {}, Optimized: {}\n\n",
            format!("{:.1}K", optimization.0).bold(),
            format!("{:.1}K", optimization.1).bold(),
        );
        debug_assert!(
            optimization.1 > 0.0,
            "optimized file size must be greater 0"
        );

        if self.build_artifact == BuildArtifacts::CodeOnly {
            let out = format!(
                "{}Your contract's code is ready. You can find it here:\n{}",
                size_diff,
                self.dest_wasm
                    .as_ref()
                    .expect("wasm path must exist")
                    .display()
                    .to_string()
                    .bold()
            );
            return out;
        };

        let mut out = format!(
            "{}Your contract artifacts are ready. You can find them in:\n{}\n\n",
            size_diff,
            self.target_directory.display().to_string().bold(),
        );
        if let Some(dest_bundle) = self.dest_bundle.as_ref() {
            let bundle = format!(
                "  - {} (code + metadata)\n",
                util::base_name(&dest_bundle).bold()
            );
            out.push_str(&bundle);
        }
        if let Some(dest_wasm) = self.dest_wasm.as_ref() {
            let wasm = format!(
                "  - {} (the contract's code)\n",
                util::base_name(&dest_wasm).bold()
            );
            out.push_str(&wasm);
        }
        if let Some(dest_metadata) = self.dest_metadata.as_ref() {
            let metadata = format!(
                "  - {} (the contract's metadata)",
                util::base_name(&dest_metadata).bold()
            );
            out.push_str(&metadata);
        }
        out
    }

    /// Returns a tuple of `(original_size, optimized_size)`.
    ///
    /// Panics if no optimization result is available.
    fn display_optimization(&self) -> (f64, f64) {
        let optimization = self
            .optimization_result
            .as_ref()
            .expect("optimization result must exist");
        (optimization.original_size, optimization.optimized_size)
    }
}

#[derive(Debug, StructOpt)]
enum Command {
    /// Setup and create a new smart contract project
    #[structopt(name = "new")]
    New {
        /// The name of the newly created smart contract
        name: String,
        /// The optional target directory for the contract project
        #[structopt(short, long, parse(from_os_str))]
        target_dir: Option<PathBuf>,
    },
    /// Compiles the contract, generates metadata, bundles both together in a `<name>.contract` file
    #[structopt(name = "build")]
    Build(BuildCommand),
    /// Command has been deprecated, use `cargo contract build` instead
    #[structopt(name = "generate-metadata")]
    GenerateMetadata {},
    /// Check that the code builds as Wasm; does not output any `<name>.contract` artifact to the `target/` directory
    #[structopt(name = "check")]
    Check(CheckCommand),
    /// Test the smart contract off-chain
    #[structopt(name = "test")]
    Test {},
    /// Upload the smart contract code to the chain
    #[cfg(feature = "extrinsics")]
    #[structopt(name = "deploy")]
    Deploy(DeployCommand),
    /// Instantiate a deployed smart contract
    #[cfg(feature = "extrinsics")]
    Instantiate(InstantiateCommand),
    #[cfg(feature = "extrinsics")]
    Call(CallCommand),
}

fn main() {
    env_logger::init();

    let Opts::Contract(args) = Opts::from_args();
    match exec(args.cmd) {
        Ok(maybe_msg) => {
            if let Some(msg) = maybe_msg {
                println!("\t{}", msg)
            }
        }
        Err(err) => {
            eprintln!(
                "{} {}",
                "ERROR:".bright_red().bold(),
                format!("{:?}", err).bright_red()
            );
            std::process::exit(1);
        }
    }
}

fn exec(cmd: Command) -> Result<Option<String>> {
    match &cmd {
        Command::New { name, target_dir } => cmd::new::execute(name, target_dir.as_ref()),
        Command::Build(build) => {
            let result = build.exec()?;
            if result.verbosity.is_verbose() {
                Ok(Some(result.display()))
            } else {
                Ok(None)
            }
        }
        Command::Check(check) => {
            let res = check.exec()?;
            assert!(
                res.dest_wasm.is_none(),
                "no dest_wasm must be on the generation result"
            );
            if res.verbosity.is_verbose() {
                Ok(Some(
                    "\nYour contract's code was built successfully.".to_string(),
                ))
            } else {
                Ok(None)
            }
        }
        Command::GenerateMetadata {} => Err(anyhow::anyhow!(
            "Command deprecated, use `cargo contract build` instead"
        )),
        Command::Test {} => Err(anyhow::anyhow!("Command unimplemented")),
        #[cfg(feature = "extrinsics")]
<<<<<<< HEAD
        Command::Deploy(deploy) => {
            let code_hash = deploy.exec()?;
            Ok(format!("Code hash: {:#x}", code_hash))
        }
        #[cfg(feature = "extrinsics")]
        Command::Instantiate(instantiate) => {
            let contract_account = instantiate.run()?;
            Ok(format!("Contract account: {}", contract_account))
=======
        Command::Deploy {
            extrinsic_opts,
            wasm_path,
        } => {
            let code_hash = cmd::execute_deploy(extrinsic_opts, wasm_path.as_ref())?;
            Ok(Some(format!("Code hash: {:?}", code_hash)))
        }
        #[cfg(feature = "extrinsics")]
        Command::Instantiate {
            extrinsic_opts,
            endowment,
            code_hash,
            gas_limit,
            data,
        } => {
            let contract_account = cmd::execute_instantiate(
                extrinsic_opts,
                *endowment,
                *gas_limit,
                *code_hash,
                data.clone(),
            )?;
            Ok(Some(format!("Contract account: {:?}", contract_account)))
>>>>>>> 4111385f
        }
        #[cfg(feature = "extrinsics")]
        Command::Call(call) => call.run(),
    }
}<|MERGE_RESOLUTION|>--- conflicted
+++ resolved
@@ -119,43 +119,17 @@
     verbose: bool,
 }
 
-<<<<<<< HEAD
-impl Default for VerbosityFlags {
-    fn default() -> Self {
-        Self::quiet()
-    }
-}
-
-impl VerbosityFlags {
-    pub fn quiet() -> Self {
-        Self {
-            quiet: true,
-            verbose: false,
-        }
-    }
-}
-
-#[derive(Clone, Copy)]
-pub enum Verbosity {
-=======
 /// Denotes if output should be printed to stdout.
 #[derive(Clone, Copy)]
 pub enum Verbosity {
     /// Use default output
     Default,
     /// No output printed to stdout
->>>>>>> 4111385f
     Quiet,
     /// Use verbose output
     Verbose,
-    NotSpecified,
-}
-
-<<<<<<< HEAD
-impl Default for Verbosity {
-    fn default() -> Self {
-        Self::NotSpecified
-=======
+}
+
 impl Verbosity {
     /// Returns `true` if output should be printed (i.e. verbose output is set).
     pub(crate) fn is_verbose(&self) -> bool {
@@ -163,7 +137,6 @@
             Verbosity::Quiet => false,
             Verbosity::Default | Verbosity::Verbose => true,
         }
->>>>>>> 4111385f
     }
 }
 
@@ -172,11 +145,7 @@
 
     fn try_from(value: &VerbosityFlags) -> Result<Self, Self::Error> {
         match (value.quiet, value.verbose) {
-<<<<<<< HEAD
-            (false, false) => Ok(Verbosity::NotSpecified),
-=======
             (false, false) => Ok(Verbosity::Default),
->>>>>>> 4111385f
             (true, false) => Ok(Verbosity::Quiet),
             (false, true) => Ok(Verbosity::Verbose),
             (true, true) => anyhow::bail!("Cannot pass both --quiet and --verbose flags"),
@@ -430,7 +399,6 @@
         )),
         Command::Test {} => Err(anyhow::anyhow!("Command unimplemented")),
         #[cfg(feature = "extrinsics")]
-<<<<<<< HEAD
         Command::Deploy(deploy) => {
             let code_hash = deploy.exec()?;
             Ok(format!("Code hash: {:#x}", code_hash))
@@ -439,31 +407,6 @@
         Command::Instantiate(instantiate) => {
             let contract_account = instantiate.run()?;
             Ok(format!("Contract account: {}", contract_account))
-=======
-        Command::Deploy {
-            extrinsic_opts,
-            wasm_path,
-        } => {
-            let code_hash = cmd::execute_deploy(extrinsic_opts, wasm_path.as_ref())?;
-            Ok(Some(format!("Code hash: {:?}", code_hash)))
-        }
-        #[cfg(feature = "extrinsics")]
-        Command::Instantiate {
-            extrinsic_opts,
-            endowment,
-            code_hash,
-            gas_limit,
-            data,
-        } => {
-            let contract_account = cmd::execute_instantiate(
-                extrinsic_opts,
-                *endowment,
-                *gas_limit,
-                *code_hash,
-                data.clone(),
-            )?;
-            Ok(Some(format!("Contract account: {:?}", contract_account)))
->>>>>>> 4111385f
         }
         #[cfg(feature = "extrinsics")]
         Command::Call(call) => call.run(),
