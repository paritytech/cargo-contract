[workspace]
members = [".", "metadata"]

[package]
name = "cargo-contract"
version = "0.11.0"
authors = ["Parity Technologies <admin@parity.io>"]
build = "build.rs"
edition = "2018"

license = "GPL-3.0"
readme = "README.md"
repository = "https://github.com/paritytech/cargo-contract"
documentation = "https://substrate.dev/substrate-contracts-workshop/#/"
homepage = "https://www.parity.io/"
description = "Setup and deployment tool for developing Wasm based smart contracts via ink!"
keywords = ["wasm", "parity", "webassembly", "blockchain", "edsl"]
categories = ["command-line-utilities", "development-tools::build-utils", "development-tools::cargo-plugins"]
include = ["Cargo.toml", "src/**/*.rs", "README.md", "LICENSE", "build.rs", "templates"]

[dependencies]
env_logger = "0.8.3"
anyhow = "1.0.40"
structopt = "0.3.21"
log = "0.4.14"
heck = "0.3.2"
zip = { version = "0.5.11", default-features = false }
pwasm-utils = "0.17.0"
parity-wasm = "0.42.2"
cargo_metadata = "0.13.1"
codec = { package = "parity-scale-codec", version = "2.0.1", features = ["derive"] }
which = "4.1.0"
colored = "2.0.0"
toml = "0.5.8"
rustc_version = "0.3.3"
blake2 = "0.9.1"
contract-metadata = { version = "0.2.0", path = "./metadata" }
semver = { version = "0.11.0", features = ["serde"] }
serde = { version = "1.0.125", default-features = false, features = ["derive"] }
serde_json = "1.0.64"
tempfile = "3.2.0"
url = { version = "2.2.1", features = ["serde"] }
binaryen = { version = "0.12.0", optional = true }
impl-serde = "0.3.1"
regex = "1.4"

# dependencies for optional extrinsics feature
async-std = { version = "1.9.0", optional = true }
sp-core = { version = "2.0.1", optional = true }
subxt = { version = "0.14.0", package = "substrate-subxt", optional = true }
futures = { version = "0.3.13", optional = true }
hex = { version = "0.4.3", optional = true }

# Should be removed once bitvecto-rs/bitvec#105 is resolved
funty = "=1.1.0"

[build-dependencies]
<<<<<<< HEAD
anyhow = "1.0.38"
zip = { version = "0.5.10", default-features = false }
walkdir = "2.3.1"
substrate-build-script-utils = "3.0.0"
platforms = "1.1"
=======
anyhow = "1.0.40"
zip = { version = "0.5.11", default-features = false }
walkdir = "2.3.2"
>>>>>>> e460d396

[dev-dependencies]
assert_matches = "1.5.0"
pretty_assertions = "0.7.1"
wabt = "0.10.0"

[features]
default = []
binaryen-as-dependency = ["binaryen"]

# Enable this for (experimental) commands to deploy, instantiate and call contracts.
#
# Disabled by default
extrinsics = ["sp-core", "subxt", "async-std", "futures", "hex"]

# Enable this to execute long running tests, which usually are only run on the CI server
#
# Disabled by default
test-ci-only = []<|MERGE_RESOLUTION|>--- conflicted
+++ resolved
@@ -55,17 +55,10 @@
 funty = "=1.1.0"
 
 [build-dependencies]
-<<<<<<< HEAD
-anyhow = "1.0.38"
-zip = { version = "0.5.10", default-features = false }
-walkdir = "2.3.1"
-substrate-build-script-utils = "3.0.0"
-platforms = "1.1"
-=======
 anyhow = "1.0.40"
 zip = { version = "0.5.11", default-features = false }
 walkdir = "2.3.2"
->>>>>>> e460d396
+substrate-build-script-utils = "3.0.0"
 
 [dev-dependencies]
 assert_matches = "1.5.0"
