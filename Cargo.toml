[workspace]
members = [".", "metadata", "transcode"]

[package]
name = "cargo-contract"
version = "1.4.0"
authors = ["Parity Technologies <admin@parity.io>"]
build = "build.rs"
edition = "2021"

license = "GPL-3.0"
readme = "README.md"
repository = "https://github.com/paritytech/cargo-contract"
documentation = "https://docs.substrate.io/tutorials/v3/ink-workshop/pt1/"
homepage = "https://www.parity.io/"
description = "Setup and deployment tool for developing Wasm based smart contracts via ink!"
keywords = ["wasm", "parity", "webassembly", "blockchain", "edsl"]
categories = ["command-line-utilities", "development-tools::build-utils", "development-tools::cargo-plugins"]
include = [
    "Cargo.toml", "src/**/*.rs", "README.md", "LICENSE", "build.rs", "templates", "src/**/*.scale",
    # We need to include `ink_linting` in the releases, so that the dylint driver which
    # is contained in that crate is build locally as part of the installation.
    "ink_linting", "!ink_linting/target/", "!ink_linting/ui/"
]

[dependencies]
env_logger = "0.9.0"
<<<<<<< HEAD
anyhow = "1.0.58"
clap = { version = "3.2.16", features = ["derive", "env"] }
=======
anyhow = "1.0.59"
clap = { version = "3.2.15", features = ["derive", "env"] }
>>>>>>> 83c8c8cc
log = "0.4.17"
heck = "0.4.0"
zip = { version = "0.6.2", default-features = false }
parity-wasm = "0.45.0"
cargo_metadata = "0.15.0"
scale = { package = "parity-scale-codec", version = "3.0.0", features = ["derive"] }
which = "4.2.5"
colored = "2.0.0"
toml = "0.5.9"
rustc_version = "0.4.0"
blake2 = "0.10.4"
contract-metadata = { version = "1", path = "./metadata" }
transcode = { package = "contract-transcode", version = "0.1.0", path = "./transcode" }
semver = { version = "1.0.12", features = ["serde"] }
serde = { version = "1.0.141", default-features = false, features = ["derive"] }
serde_json = "1.0.82"
tempfile = "3.3.0"
url = { version = "2.2.2", features = ["serde"] }
impl-serde = "0.3.2"
regex = "1.6.0"

# dependencies for extrinsics (deploying and calling a contract)
async-std = { version = "1.12.0", features = ["attributes", "tokio1"] }
ink_metadata = { version = "3.3", features = ["derive"] }
sp-core = "6.0.0"
pallet-contracts-primitives = "6.0.0"
subxt = "0.22.0"
hex = "0.4.3"
jsonrpsee = { version = "0.14.0", features = ["ws-client"] }

[build-dependencies]
anyhow = "1.0.59"
zip = { version = "0.6.2", default-features = false }
walkdir = "2.3.2"
substrate-build-script-utils = "3.0.0"
current_platform = "0.2.0"
which = "4.2.5"
regex = "1.6.0"

[dev-dependencies]
assert_cmd = "2.0.4"
pretty_assertions = "1.2.1"
wabt = "0.10.0"
regex = "1.6.0"
predicates = "2.1.1"

[features]
# This `std` feature is required for testing using an inline contract's metadata, because `ink!` annotates the metadata
# generation code with `#[cfg(feature = "std")]`.
default = ["std"]
std = []

# Enable this to execute long running tests, which usually are only run on the CI server
#
# Disabled by default
test-ci-only = []

# Enable this to execute tests which depend on a locally running contracts enabed chain
# e.g.https://github.com/paritytech/canvas-node
integration-tests = []<|MERGE_RESOLUTION|>--- conflicted
+++ resolved
@@ -25,13 +25,8 @@
 
 [dependencies]
 env_logger = "0.9.0"
-<<<<<<< HEAD
-anyhow = "1.0.58"
+anyhow = "1.0.59"
 clap = { version = "3.2.16", features = ["derive", "env"] }
-=======
-anyhow = "1.0.59"
-clap = { version = "3.2.15", features = ["derive", "env"] }
->>>>>>> 83c8c8cc
 log = "0.4.17"
 heck = "0.4.0"
 zip = { version = "0.6.2", default-features = false }
