// Copyright 2018-2022 Parity Technologies (UK) Ltd.
// This file is part of cargo-contract.
//
// cargo-contract is free software: you can redistribute it and/or modify
// it under the terms of the GNU General Public License as published by
// the Free Software Foundation, either version 3 of the License, or
// (at your option) any later version.
//
// cargo-contract is distributed in the hope that it will be useful,
// but WITHOUT ANY WARRANTY; without even the implied warranty of
// MERCHANTABILITY or FITNESS FOR A PARTICULAR PURPOSE.  See the
// GNU General Public License for more details.
//
// You should have received a copy of the GNU General Public License
// along with cargo-contract.  If not, see <http://www.gnu.org/licenses/>.

use crate::{
    code_hash,
    crate_metadata::CrateMetadata,
    maybe_println,
    util,
    workspace::{
        ManifestPath,
        Workspace,
    },
    BuildMode,
    BuildSteps,
    Network,
    OptimizationPasses,
    UnstableFlags,
    Verbosity,
};

use anyhow::Result;
use colored::Colorize;
use contract_metadata::{
    Compiler,
    Contract,
    ContractMetadata,
    Language,
    Source,
    SourceCompiler,
    SourceLanguage,
    SourceWasm,
    User,
};
use semver::Version;
use std::{
    fs,
    path::{
        Path,
        PathBuf,
    },
};
use url::Url;

<<<<<<< HEAD
pub const METADATA_FILE: &str = "metadata.json";
const INK_EVENT_METADATA_SECTION_PREFIX: &str = "__ink_event_metadata_";

=======
>>>>>>> a57a5f83
/// Metadata generation result.
#[derive(serde::Serialize)]
pub struct MetadataResult {
    /// Path to the resulting metadata file.
    pub dest_metadata: PathBuf,
    /// Path to the bundled file.
    pub dest_bundle: PathBuf,
}

/// Result of generating the extended contract project metadata
struct ExtendedMetadataResult {
    source: Source,
    contract: Contract,
    user: Option<User>,
}

/// Information about the settings used to build a particular ink! contract.
///
/// Note that this should be an optional part of the metadata since it may not necessarily
/// translate to other languages (e.g ask!, Solidity).
#[derive(Clone, Debug, serde::Deserialize, serde::Serialize)]
pub struct BuildInfo {
    /// The Rust toolchain used to build the contract.
    pub rust_toolchain: String,
    /// The version of `cargo-contract` used to build the contract.
    pub cargo_contract_version: Version,
    /// The type of build that was used when building the contract.
    pub build_mode: BuildMode,
    /// Information about the `wasm-opt` optimization settings.
    pub wasm_opt_settings: WasmOptSettings,
}

impl TryFrom<BuildInfo> for serde_json::Map<String, serde_json::Value> {
    type Error = serde_json::Error;

    fn try_from(build_info: BuildInfo) -> Result<Self, Self::Error> {
        let tmp = serde_json::to_string(&build_info)?;
        serde_json::from_str(&tmp)
    }
}

/// Settings used when optimizing the Wasm binary using Binaryen's `wasm-opt`.
#[derive(Clone, Debug, serde::Deserialize, serde::Serialize)]
pub struct WasmOptSettings {
    /// The level of optimization used during the `wasm-opt` run.
    pub optimization_passes: OptimizationPasses,
    /// Whether or not the Wasm name section should be kept.
    pub keep_debug_symbols: bool,
}

/// Generates a file with metadata describing the ABI of the smart contract.
///
/// It does so by generating and invoking a temporary workspace member.
pub(crate) fn execute(
    crate_metadata: &CrateMetadata,
    final_contract_wasm: &Path,
    network: Network,
    verbosity: Verbosity,
    mut build_steps: BuildSteps,
    unstable_options: &UnstableFlags,
    build_info: BuildInfo,
) -> Result<MetadataResult> {
    let out_path_metadata = crate_metadata.metadata_path();
    let out_path_bundle = crate_metadata.contract_bundle_path();

    // build the extended contract project metadata
    let ExtendedMetadataResult {
        source,
        contract,
        user,
    } = extended_metadata(crate_metadata, final_contract_wasm, build_info)?;

    let generate_metadata = |manifest_path: &ManifestPath| -> Result<()> {
        maybe_println!(
            verbosity,
            " {} {}",
            format!("{build_steps}").bold(),
            "Generating metadata".bright_green().bold()
        );
        let target_dir_arg = format!(
            "--target-dir={}",
            crate_metadata.target_directory.to_string_lossy()
        );
        let stdout = util::invoke_cargo(
            "run",
            [
                "--package",
                "metadata-gen",
                &manifest_path.cargo_arg()?,
                &target_dir_arg,
                "--release",
                &network.to_string(),
            ],
            crate_metadata.manifest_path.directory(),
            verbosity,
            vec![],
        )?;

        let ink_meta: serde_json::Map<String, serde_json::Value> =
            serde_json::from_slice(&stdout)?;
        let metadata = ContractMetadata::new(source, contract, user, ink_meta);
        {
            let mut metadata = metadata.clone();
            metadata.remove_source_wasm_attribute();
            let contents = serde_json::to_string_pretty(&metadata)?;
            fs::write(&out_path_metadata, contents)?;
            build_steps.increment_current();
        }

        maybe_println!(
            verbosity,
            " {} {}",
            format!("{build_steps}").bold(),
            "Generating bundle".bright_green().bold()
        );
        let contents = serde_json::to_string(&metadata)?;
        fs::write(&out_path_bundle, contents)?;

        Ok(())
    };

    let module: parity_wasm::elements::Module =
        parity_wasm::deserialize_file(&crate_metadata.original_wasm)?;
    let ink_event_metadata_externs = module
        .custom_sections()
        .filter_map(|section| {
            if section
                .name()
                .starts_with(INK_EVENT_METADATA_SECTION_PREFIX)
            {
                Some(section.name().to_owned())
            } else {
                None
            }
        })
        .collect::<Vec<_>>();

    if unstable_options.original_manifest {
        generate_metadata(&crate_metadata.manifest_path)?;
    } else {
        Workspace::new(&crate_metadata.cargo_meta, &crate_metadata.root_package.id)?
            .with_root_package_manifest(|manifest| {
                manifest
                    .with_added_crate_type("rlib")?
                    .with_profile_release_lto(false)?;
                Ok(())
            })?
            .with_metadata_gen_package(
                crate_metadata.manifest_path.absolute_directory()?,
                ink_event_metadata_externs,
            )?
            .using_temp(generate_metadata)?;
    }

    Ok(MetadataResult {
        dest_metadata: out_path_metadata,
        dest_bundle: out_path_bundle,
    })
}

/// Generate the extended contract project metadata
fn extended_metadata(
    crate_metadata: &CrateMetadata,
    final_contract_wasm: &Path,
    build_info: BuildInfo,
) -> Result<ExtendedMetadataResult> {
    let contract_package = &crate_metadata.root_package;
    let ink_version = &crate_metadata.ink_version;
    let rust_version = Version::parse(&rustc_version::version()?.to_string())?;
    let contract_name = contract_package.name.clone();
    let contract_version = Version::parse(&contract_package.version.to_string())?;
    let contract_authors = contract_package.authors.clone();
    // optional
    let description = contract_package.description.clone();
    let documentation = crate_metadata.documentation.clone();
    let repository = contract_package
        .repository
        .as_ref()
        .map(|repo| Url::parse(repo))
        .transpose()?;
    let homepage = crate_metadata.homepage.clone();
    let license = contract_package.license.clone();
    let source = {
        let lang = SourceLanguage::new(Language::Ink, ink_version.clone());
        let compiler = SourceCompiler::new(Compiler::RustC, rust_version);
        let wasm = fs::read(final_contract_wasm)?;
        let hash = code_hash(wasm.as_slice());
        Source::new(
            Some(SourceWasm::new(wasm)),
            hash.into(),
            lang,
            compiler,
            Some(build_info.try_into()?),
        )
    };

    // Required contract fields
    let mut builder = Contract::builder();
    builder
        .name(contract_name)
        .version(contract_version)
        .authors(contract_authors);

    if let Some(description) = description {
        builder.description(description);
    }

    if let Some(documentation) = documentation {
        builder.documentation(documentation);
    }

    if let Some(repository) = repository {
        builder.repository(repository);
    }

    if let Some(homepage) = homepage {
        builder.homepage(homepage);
    }

    if let Some(license) = license {
        builder.license(license);
    }

    let contract = builder.build().map_err(|err| {
        anyhow::anyhow!("Invalid contract metadata builder state: {}", err)
    })?;

    // user defined metadata
    let user = crate_metadata.user.clone().map(User::new);

    Ok(ExtendedMetadataResult {
        source,
        contract,
        user,
    })
}<|MERGE_RESOLUTION|>--- conflicted
+++ resolved
@@ -54,12 +54,8 @@
 };
 use url::Url;
 
-<<<<<<< HEAD
-pub const METADATA_FILE: &str = "metadata.json";
 const INK_EVENT_METADATA_SECTION_PREFIX: &str = "__ink_event_metadata_";
 
-=======
->>>>>>> a57a5f83
 /// Metadata generation result.
 #[derive(serde::Serialize)]
 pub struct MetadataResult {
