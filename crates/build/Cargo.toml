[package]
name = "contract-build"
<<<<<<< HEAD
version = "2.0.0-beta.2"
=======
version = "2.0.0-rc"
>>>>>>> 88aea362
authors = ["Parity Technologies <admin@parity.io>"]
edition = "2021"

license = "Apache-2.0"
readme = "README.md"
repository = "https://github.com/paritytech/cargo-contract"
documentation = "https://docs.rs/contract-metadata"
homepage = "https://www.substrate.io/"
description = "Library for building ink! smart contracts"
keywords = ["wasm", "parity", "webassembly", "blockchain", "edsl"]
include = ["Cargo.toml", "src/**/*.rs", "README.md", "LICENSE", "build.rs", "templates",]

[dependencies]
anyhow = "1.0.68"
blake2 = "0.10.6"
cargo_metadata = "0.15.0"
colored = "2.0.0"
clap = { version = "4.1.1", features = ["derive", "env"] }
heck = "0.4.0"
hex = "0.4.3"
impl-serde = "0.4.0"
rustc_version = "0.4.0"
scale = { package = "parity-scale-codec", version = "3.0.0", features = ["derive"] }
toml = "0.5.10"
tracing = "0.1.37"
parity-wasm = "0.45.0"
semver = { version = "1.0.16", features = ["serde"] }
serde = { version = "1", default-features = false, features = ["derive"] }
serde_json = "1.0.91"
tempfile = "3.3.0"
url = { version = "2.3.1", features = ["serde"] }
wasm-opt = "0.111.0"
which = "4.3.0"
zip = { version = "0.6.3", default-features = false }

<<<<<<< HEAD
contract-metadata = { version = "2.0.0-beta.2", path = "../metadata" }
=======
contract-metadata = { version = "2.0.0-rc", path = "../metadata" }
>>>>>>> 88aea362

[build-dependencies]
anyhow = "1.0.68"
walkdir = "2.3.2"
zip = { version = "0.6.3", default-features = false }

[dev-dependencies]
pretty_assertions = "1.3.0"
wabt = "0.10.0"<|MERGE_RESOLUTION|>--- conflicted
+++ resolved
@@ -1,10 +1,6 @@
 [package]
 name = "contract-build"
-<<<<<<< HEAD
-version = "2.0.0-beta.2"
-=======
 version = "2.0.0-rc"
->>>>>>> 88aea362
 authors = ["Parity Technologies <admin@parity.io>"]
 edition = "2021"
 
@@ -40,11 +36,7 @@
 which = "4.3.0"
 zip = { version = "0.6.3", default-features = false }
 
-<<<<<<< HEAD
-contract-metadata = { version = "2.0.0-beta.2", path = "../metadata" }
-=======
 contract-metadata = { version = "2.0.0-rc", path = "../metadata" }
->>>>>>> 88aea362
 
 [build-dependencies]
 anyhow = "1.0.68"
