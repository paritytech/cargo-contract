--- conflicted
+++ resolved
@@ -1,10 +1,6 @@
 [package]
 name = "contract-transcode"
-<<<<<<< HEAD
 version = "4.0.0"
-=======
-version = "4.0.0-rc.4"
->>>>>>> 14e93e66
 authors = ["Parity Technologies <admin@parity.io>"]
 edition = "2021"
 
@@ -24,21 +20,12 @@
 anyhow = "1.0.80"
 base58 = { version = "0.2.0" }
 blake2 = { version = "0.10.6", default-features = false }
-<<<<<<< HEAD
 contract-metadata = { version = "4.0.0", path = "../metadata" }
 escape8259 = "0.5.2"
 hex = "0.4.3"
-indexmap = "2.2.4"
+indexmap = "2.2.5"
 ink_env = "5.0.0"
 ink_metadata = "5.0.0"
-=======
-contract-metadata = { version = "4.0.0-rc.4", path = "../metadata" }
-escape8259 = "0.5.2"
-hex = "0.4.3"
-indexmap = "2.2.5"
-ink_env = "5.0.0-rc.3"
-ink_metadata = "5.0.0-rc.3"
->>>>>>> 14e93e66
 itertools = "0.12.1"
 tracing = "0.1.40"
 nom = "7.1.3"
@@ -53,15 +40,9 @@
 
 [dev-dependencies]
 assert_matches = "1.5.0"
-<<<<<<< HEAD
 ink = "5.0.0"
-sp-core = "28.0.0"
-sp-keyring = "31.0.0"
-=======
-ink = "5.0.0-rc.3"
 sp-core = "30.0.0"
 sp-keyring = "33.0.0"
->>>>>>> 14e93e66
 
 [features]
 # This `std` feature is required for testing using an inline contract's metadata, because `ink!` annotates the metadata
