--- conflicted
+++ resolved
@@ -60,14 +60,8 @@
     build_offline: bool,
     /// Performs extra linting checks for ink! specific issues during the build process.
     ///
-<<<<<<< HEAD
-    /// This only adds extra ink! linting checks. Basic clippy and ink! lints which we
-    /// are deem important are run anyways.
-    #[clap(long)]
-=======
     /// Basic clippy lints are deemed important and run anyways.
-    #[clap(long, conflicts_with = "verifiable")]
->>>>>>> cd16e223
+    #[clap(long)]
     lint: bool,
     /// Which build artifacts to generate.
     ///
