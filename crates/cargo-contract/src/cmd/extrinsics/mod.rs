// Copyright 2018-2020 Parity Technologies (UK) Ltd.
// This file is part of cargo-contract.
//
// cargo-contract is free software: you can redistribute it and/or modify
// it under the terms of the GNU General Public License as published by
// the Free Software Foundation, either version 3 of the License, or
// (at your option) any later version.
//
// cargo-contract is distributed in the hope that it will be useful,
// but WITHOUT ANY WARRANTY; without even the implied warranty of
// MERCHANTABILITY or FITNESS FOR A PARTICULAR PURPOSE.  See the
// GNU General Public License for more details.
//
// You should have received a copy of the GNU General Public License
// along with cargo-contract.  If not, see <http://www.gnu.org/licenses/>.

mod balance;
mod call;
mod error;
mod events;
mod instantiate;
mod runtime_api;
mod upload;

#[cfg(test)]
#[cfg(feature = "integration-tests")]
mod integration_tests;

use anyhow::{
    anyhow,
    Context,
    Ok,
    Result,
};
use colored::Colorize;
use jsonrpsee::{
    core::client::ClientT,
    rpc_params,
    ws_client::WsClientBuilder,
};
use std::{
    io::{
        self,
        Write,
    },
    path::PathBuf,
};

use crate::{
    crate_metadata::CrateMetadata,
    name_value_println,
    Verbosity,
    VerbosityFlags,
    DEFAULT_KEY_COL_WIDTH,
};
use pallet_contracts_primitives::ContractResult;
use scale::{
    Decode,
    Encode,
};
use sp_core::{
    crypto::Pair,
    sr25519,
    Bytes,
};
use subxt::{
    tx,
    Config,
    OnlineClient,
};

use std::option::Option;

pub use balance::{
    BalanceVariant,
    TokenMetadata,
};
pub use call::CallCommand;
pub use error::ErrorVariant;
pub use instantiate::InstantiateCommand;
pub use subxt::PolkadotConfig as DefaultConfig;
pub use transcode::ContractMessageTranscoder;
pub use upload::UploadCommand;

use self::balance::DenominatedBalance;

type Balance = u128;
type CodeHash = <DefaultConfig as Config>::Hash;
type PairSigner = tx::PairSigner<DefaultConfig, sr25519::Pair>;
type Client = OnlineClient<DefaultConfig>;

/// Arguments required for creating and sending an extrinsic to a substrate node.
#[derive(Clone, Debug, clap::Args)]
pub struct ExtrinsicOpts {
    /// Path to the `Cargo.toml` of the contract.
    #[clap(long, value_parser)]
    manifest_path: Option<PathBuf>,
    /// Websockets url of a substrate node.
    #[clap(
        name = "url",
        long,
        value_parser,
        default_value = "ws://localhost:9944"
    )]
    url: url::Url,
    /// Secret key URI for the account deploying the contract.
    #[clap(name = "suri", long, short)]
    suri: String,
    /// Password for the secret key.
    #[clap(name = "password", long, short)]
    password: Option<String>,
    #[clap(flatten)]
    verbosity: VerbosityFlags,
    /// Dry-run the extrinsic via rpc, instead of as an extrinsic. Chain state will not be mutated.
    #[clap(long)]
    dry_run: bool,
    /// The maximum amount of balance that can be charged from the caller to pay for the storage
    /// consumed.
<<<<<<< HEAD
    #[clap(long, parse(try_from_str = parse_balance))]
    storage_deposit_limit: Option<BalanceVariant>,
=======
    #[clap(long, value_parser = parse_balance)]
    storage_deposit_limit: Option<Balance>,
>>>>>>> 4a516c61
    /// Before submitting a transaction, do not dry-run it via RPC first.
    #[clap(long)]
    skip_dry_run: bool,
    /// Before submitting a transaction, do not ask the user for confirmation.
    #[clap(long)]
    skip_confirm: bool,
}

impl ExtrinsicOpts {
    pub fn signer(&self) -> Result<sr25519::Pair> {
        sr25519::Pair::from_string(&self.suri, self.password.as_ref().map(String::as_ref))
            .map_err(|_| anyhow::anyhow!("Secret string error"))
    }

    /// Returns the verbosity
    pub fn verbosity(&self) -> Result<Verbosity> {
        TryFrom::try_from(&self.verbosity)
    }

    /// Convert URL to String without omitting the default port
    pub fn url_to_string(&self) -> String {
        let mut res = self.url.to_string();
        match (self.url.port(), self.url.port_or_known_default()) {
            (None, Some(port)) => {
                res.insert_str(res.len() - 1, &format!(":{}", port));
                res
            }
            _ => res,
        }
    }

    /// Get the storage deposit limit converted to compact for passing to extrinsics.
    pub fn storage_deposit_limit(
        &self,
        token_metadata: &TokenMetadata,
    ) -> Result<Option<scale::Compact<Balance>>> {
        Ok(self
            .storage_deposit_limit
            .as_ref()
            .map(|bv| bv.denominate_balance(token_metadata))
            .transpose()?
            .map(Into::into))
    }
}

/// Parse Rust style integer balance literals which can contain underscores.
fn parse_balance(input: &str) -> Result<BalanceVariant> {
    let input = input.replace('_', "");
    if input.contains('.') || input.ends_with(|ch: char| ch.is_alphabetic()) {
        Ok(BalanceVariant::Denominated(DenominatedBalance::try_from(
            input,
        )?))
    } else {
        Ok(BalanceVariant::Default(input.parse::<Balance>()?))
    }
}

/// Create a new [`PairSigner`] from the given [`sr25519::Pair`].
pub fn pair_signer(pair: sr25519::Pair) -> PairSigner {
    PairSigner::new(pair)
}

const STORAGE_DEPOSIT_KEY: &str = "Storage Deposit";
pub const MAX_KEY_COL_WIDTH: usize = STORAGE_DEPOSIT_KEY.len() + 1;

/// Print to stdout the fields of the result of a `instantiate` or `call` dry-run via RPC.
pub fn display_contract_exec_result<R, const WIDTH: usize>(
    result: &ContractResult<R, Balance>,
) -> Result<()> {
    let mut debug_message_lines = std::str::from_utf8(&result.debug_message)
        .context("Error decoding UTF8 debug message bytes")?
        .lines();
    name_value_println!("Gas Consumed", format!("{:?}", result.gas_consumed), WIDTH);
    name_value_println!("Gas Required", format!("{:?}", result.gas_required), WIDTH);
    name_value_println!(
        STORAGE_DEPOSIT_KEY,
        format!("{:?}", result.storage_deposit),
        WIDTH
    );

    // print debug messages aligned, only first line has key
    if let Some(debug_message) = debug_message_lines.next() {
        name_value_println!("Debug Message", format!("{}", debug_message), WIDTH);
    }

    for debug_message in debug_message_lines {
        name_value_println!("", format!("{}", debug_message), WIDTH);
    }
    Ok(())
}

pub fn display_contract_exec_result_debug<R, const WIDTH: usize>(
    result: &ContractResult<R, Balance>,
) -> Result<()> {
    let mut debug_message_lines = std::str::from_utf8(&result.debug_message)
        .context("Error decoding UTF8 debug message bytes")?
        .lines();
    if let Some(debug_message) = debug_message_lines.next() {
        name_value_println!("Debug Message", format!("{}", debug_message), WIDTH);
    }

    for debug_message in debug_message_lines {
        name_value_println!("", format!("{}", debug_message), WIDTH);
    }
    Ok(())
}

/// Wait for the transaction to be included successfully into a block.
///
/// # Errors
///
/// If a runtime Module error occurs, this will only display the pallet and error indices. Dynamic
/// lookups of the actual error will be available once the following issue is resolved:
/// <https://github.com/paritytech/subxt/issues/443>.
///
/// # Finality
///
/// Currently this will report success once the transaction is included in a block. In the future
/// there could be a flag to wait for finality before reporting success.
async fn submit_extrinsic<T, Call>(
    client: &OnlineClient<T>,
    call: &Call,
    signer: &(dyn tx::Signer<T> + Send + Sync),
) -> core::result::Result<tx::TxEvents<T>, subxt::Error>
where
    T: Config,
    <T::ExtrinsicParams as tx::ExtrinsicParams<T::Index, T::Hash>>::OtherParams: Default,
    Call: tx::TxPayload,
{
    client
        .tx()
        .sign_and_submit_then_watch_default(call, signer)
        .await?
        .wait_for_in_block()
        .await?
        .wait_for_success()
        .await
}

async fn state_call<A: Encode, R: Decode>(url: &str, func: &str, args: A) -> Result<R> {
    let cli = WsClientBuilder::default().build(&url).await?;
    let params = rpc_params![func, Bytes(args.encode())];
    let bytes: Bytes = cli.request("state_call", params).await?;
    Ok(R::decode(&mut bytes.as_ref())?)
}

/// Prompt the user to confirm transaction submission.
fn prompt_confirm_tx<F: FnOnce()>(show_details: F) -> Result<()> {
    println!(
        "{} (skip with --skip-confirm)",
        "Confirm transaction details:".bright_white().bold()
    );
    show_details();
    print!(
        "{} ({}/n): ",
        "Submit?".bright_white().bold(),
        "Y".bright_white().bold()
    );

    let mut buf = String::new();
    io::stdout().flush()?;
    io::stdin().read_line(&mut buf)?;
    match buf.trim().to_lowercase().as_str() {
        // default is 'y'
        "y" | "" => Ok(()),
        "n" => Err(anyhow!("Transaction not submitted")),
        c => Err(anyhow!("Expected either 'y' or 'n', got '{}'", c)),
    }
}

fn print_dry_running_status(msg: &str) {
    println!(
        "{:>width$} {} (skip with --skip-dry-run)",
        "Dry-running".green().bold(),
        msg.bright_white().bold(),
        width = DEFAULT_KEY_COL_WIDTH
    );
}

fn print_gas_required_success(gas: u64) {
    println!(
        "{:>width$} Gas required estimated at {}",
        "Success!".green().bold(),
        gas.to_string().bright_white(),
        width = DEFAULT_KEY_COL_WIDTH
    );
}<|MERGE_RESOLUTION|>--- conflicted
+++ resolved
@@ -81,8 +81,6 @@
 pub use subxt::PolkadotConfig as DefaultConfig;
 pub use transcode::ContractMessageTranscoder;
 pub use upload::UploadCommand;
-
-use self::balance::DenominatedBalance;
 
 type Balance = u128;
 type CodeHash = <DefaultConfig as Config>::Hash;
@@ -116,13 +114,8 @@
     dry_run: bool,
     /// The maximum amount of balance that can be charged from the caller to pay for the storage
     /// consumed.
-<<<<<<< HEAD
-    #[clap(long, parse(try_from_str = parse_balance))]
+    #[clap(long)]
     storage_deposit_limit: Option<BalanceVariant>,
-=======
-    #[clap(long, value_parser = parse_balance)]
-    storage_deposit_limit: Option<Balance>,
->>>>>>> 4a516c61
     /// Before submitting a transaction, do not dry-run it via RPC first.
     #[clap(long)]
     skip_dry_run: bool,
@@ -165,18 +158,6 @@
             .map(|bv| bv.denominate_balance(token_metadata))
             .transpose()?
             .map(Into::into))
-    }
-}
-
-/// Parse Rust style integer balance literals which can contain underscores.
-fn parse_balance(input: &str) -> Result<BalanceVariant> {
-    let input = input.replace('_', "");
-    if input.contains('.') || input.ends_with(|ch: char| ch.is_alphabetic()) {
-        Ok(BalanceVariant::Denominated(DenominatedBalance::try_from(
-            input,
-        )?))
-    } else {
-        Ok(BalanceVariant::Default(input.parse::<Balance>()?))
     }
 }
 
