--- conflicted
+++ resolved
@@ -475,16 +475,12 @@
             format!("{:?}", self.reverted),
             DEFAULT_KEY_COL_WIDTH
         );
-<<<<<<< HEAD
         name_value_println!("Contract", self.contract, DEFAULT_KEY_COL_WIDTH);
-=======
-        name_value_println!("Data", format!("{:?}", self.data), DEFAULT_KEY_COL_WIDTH);
         name_value_println!(
             "Gas consumed",
             self.gas_consumed.to_string(),
             DEFAULT_KEY_COL_WIDTH
         );
->>>>>>> 0a307be0
     }
 }
 
