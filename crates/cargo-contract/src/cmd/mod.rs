// Copyright 2018-2023 Parity Technologies (UK) Ltd.
// This file is part of cargo-contract.
//
// cargo-contract is free software: you can redistribute it and/or modify
// it under the terms of the GNU General Public License as published by
// the Free Software Foundation, either version 3 of the License, or
// (at your option) any later version.
//
// cargo-contract is distributed in the hope that it will be useful,
// but WITHOUT ANY WARRANTY; without even the implied warranty of
// MERCHANTABILITY or FITNESS FOR A PARTICULAR PURPOSE.  See the
// GNU General Public License for more details.
//
// You should have received a copy of the GNU General Public License
// along with cargo-contract.  If not, see <http://www.gnu.org/licenses/>.

pub mod build;
pub mod call;
pub mod decode;
pub mod encode;
pub mod info;
pub mod instantiate;
pub mod remove;
pub mod rpc;
pub mod schema;
pub mod storage;
pub mod upload;
pub mod verify;

pub(crate) use self::{
    build::{
        BuildCommand,
        CheckCommand,
    },
    call::CallCommand,
    decode::DecodeCommand,
    info::{
        ExtendedContractInfo,
        InfoCommand,
    },
    instantiate::InstantiateCommand,
    remove::RemoveCommand,
    rpc::RpcCommand,
    schema::{
        GenerateSchemaCommand,
        VerifySchemaCommand,
    },
    storage::StorageCommand,
    upload::UploadCommand,
    verify::VerifyCommand,
};

use crate::{
    anyhow,
    PathBuf,
    Weight,
};
use anyhow::{
    Context,
    Result,
};
use colored::Colorize;
use contract_build::{
    name_value_println,
    Verbosity,
    VerbosityFlags,
    DEFAULT_KEY_COL_WIDTH,
};
pub(crate) use contract_extrinsics::ErrorVariant;
use contract_extrinsics::{
    pallet_contracts_primitives::ContractResult,
    BalanceVariant,
};
use core::fmt;
use ink_env::{
    DefaultEnvironment,
    Environment,
};
use std::io::{
    self,
    Write,
};
pub use subxt::{
    Config,
    PolkadotConfig as DefaultConfig,
};

/// Arguments required for creating and sending an extrinsic to a substrate node.
#[derive(Clone, Debug, clap::Args)]
pub struct CLIExtrinsicOpts {
    /// Path to a contract build artifact file: a raw `.wasm` file, a `.contract` bundle,
    /// or a `.json` metadata file.
    #[clap(value_parser, conflicts_with = "manifest_path")]
    file: Option<PathBuf>,
    /// Path to the `Cargo.toml` of the contract.
    #[clap(long, value_parser)]
    manifest_path: Option<PathBuf>,
    /// Websockets url of a substrate node.
    #[clap(
        name = "url",
        long,
        value_parser,
        default_value = "ws://localhost:9944"
    )]
    url: url::Url,
    /// Secret key URI for the account deploying the contract.
    ///
    /// e.g.
    /// - for a dev account "//Alice"
    /// - with a password "//Alice///SECRET_PASSWORD"
    #[clap(name = "suri", long, short)]
    suri: String,
    #[clap(flatten)]
    verbosity: VerbosityFlags,
    /// Submit the extrinsic for on-chain execution.
    #[clap(short('x'), long)]
    execute: bool,
    /// The maximum amount of balance that can be charged from the caller to pay for the
    /// storage. consumed.
    #[clap(long)]
    storage_deposit_limit:
        Option<BalanceVariant<<DefaultEnvironment as Environment>::Balance>>,
    /// Before submitting a transaction, do not dry-run it via RPC first.
    #[clap(long)]
    skip_dry_run: bool,
    /// Before submitting a transaction, do not ask the user for confirmation.
    #[clap(short('y'), long)]
    skip_confirm: bool,
}

impl CLIExtrinsicOpts {
    /// Returns the verbosity
    pub fn verbosity(&self) -> Result<Verbosity> {
        TryFrom::try_from(&self.verbosity)
    }
}

const STORAGE_DEPOSIT_KEY: &str = "Storage Total Deposit";
pub const MAX_KEY_COL_WIDTH: usize = STORAGE_DEPOSIT_KEY.len() + 1;

/// Print to stdout the fields of the result of a `instantiate` or `call` dry-run via RPC.
pub fn display_contract_exec_result<R, const WIDTH: usize>(
    result: &ContractResult<R, <DefaultEnvironment as Environment>::Balance, ()>,
) -> Result<()> {
    let mut debug_message_lines = std::str::from_utf8(&result.debug_message)
        .context("Error decoding UTF8 debug message bytes")?
        .lines();
    name_value_println!("Gas Consumed", format!("{:?}", result.gas_consumed), WIDTH);
    name_value_println!("Gas Required", format!("{:?}", result.gas_required), WIDTH);
    name_value_println!(
        STORAGE_DEPOSIT_KEY,
        format!("{:?}", result.storage_deposit),
        WIDTH
    );

    // print debug messages aligned, only first line has key
    if let Some(debug_message) = debug_message_lines.next() {
        name_value_println!("Debug Message", format!("{debug_message}"), WIDTH);
    }

    for debug_message in debug_message_lines {
        name_value_println!("", format!("{debug_message}"), WIDTH);
    }
    Ok(())
}

pub fn display_contract_exec_result_debug<R, const WIDTH: usize>(
    result: &ContractResult<R, <DefaultEnvironment as Environment>::Balance, ()>,
) -> Result<()> {
    let mut debug_message_lines = std::str::from_utf8(&result.debug_message)
        .context("Error decoding UTF8 debug message bytes")?
        .lines();
    if let Some(debug_message) = debug_message_lines.next() {
        name_value_println!("Debug Message", format!("{debug_message}"), WIDTH);
    }

    for debug_message in debug_message_lines {
        name_value_println!("", format!("{debug_message}"), WIDTH);
    }
    Ok(())
}

pub fn display_dry_run_result_warning(command: &str) {
    println!("Your {} call {} been executed.", command, "has not".bold());
    println!(
            "To submit the transaction and execute the call on chain, add {} flag to the command.",
            "-x/--execute".bold()
        );
}

/// Prompt the user to confirm transaction submission.
pub fn prompt_confirm_tx<F: FnOnce()>(show_details: F) -> Result<()> {
    println!(
        "{} (skip with --skip-confirm or -y)",
        "Confirm transaction details:".bright_white().bold()
    );
    show_details();
    print!(
        "{} ({}/n): ",
        "Submit?".bright_white().bold(),
        "Y".bright_white().bold()
    );

    let mut buf = String::new();
    io::stdout().flush()?;
    io::stdin().read_line(&mut buf)?;
    match buf.trim().to_lowercase().as_str() {
        // default is 'y'
        "y" | "" => Ok(()),
        "n" => Err(anyhow!("Transaction not submitted")),
        c => Err(anyhow!("Expected either 'y' or 'n', got '{}'", c)),
    }
}

pub fn print_dry_running_status(msg: &str) {
    println!(
        "{:>width$} {} (skip with --skip-dry-run)",
        "Dry-running".green().bold(),
        msg.bright_white().bold(),
        width = DEFAULT_KEY_COL_WIDTH
    );
}

pub fn print_gas_required_success(gas: Weight) {
    println!(
        "{:>width$} Gas required estimated at {}",
        "Success!".green().bold(),
        gas.to_string().bright_white(),
        width = DEFAULT_KEY_COL_WIDTH
    );
}

/// Display contract information in a formatted way
pub fn basic_display_format_extended_contract_info<Hash>(
    info: &ExtendedContractInfo<Hash, <DefaultEnvironment as Environment>::Balance>,
) where
    Hash: fmt::Debug,
{
    name_value_println!("TrieId", info.trie_id, MAX_KEY_COL_WIDTH);
    name_value_println!(
        "Code Hash",
        format!("{:?}", info.code_hash),
        MAX_KEY_COL_WIDTH
    );
    name_value_println!(
        "Storage Items",
        format!("{:?}", info.storage_items),
        MAX_KEY_COL_WIDTH
    );
    name_value_println!(
        "Storage Items Deposit",
        format!("{:?}", info.storage_items_deposit),
        MAX_KEY_COL_WIDTH
    );
    name_value_println!(
        STORAGE_DEPOSIT_KEY,
        format!("{:?}", info.storage_total_deposit),
        MAX_KEY_COL_WIDTH
    );
    name_value_println!(
        "Source Language",
        format!("{}", info.source_language),
        MAX_KEY_COL_WIDTH
    );
}

/// Display all contracts addresses in a formatted way
pub fn display_all_contracts(contracts: &[<DefaultConfig as Config>::AccountId]) {
    contracts
        .iter()
        .for_each(|e: &<DefaultConfig as Config>::AccountId| println!("{}", e))
}

/// Parse a hex encoded 32 byte hash. Returns error if not exactly 32 bytes.
pub fn parse_code_hash(input: &str) -> Result<<DefaultConfig as Config>::Hash> {
    let bytes = contract_build::util::decode_hex(input)?;
    if bytes.len() != 32 {
        anyhow::bail!("Code hash should be 32 bytes in length")
    }
    let mut arr = [0u8; 32];
    arr.copy_from_slice(&bytes);
    Ok(arr.into())
}

#[cfg(test)]
mod tests {
    use super::*;

    #[test]
    fn parse_code_hash_works() {
        // with 0x prefix
        assert!(parse_code_hash(
            "0xd43593c715fdd31c61141abd04a99fd6822c8558854ccde39a5684e7a56da27d"
        )
        .is_ok());
        // without 0x prefix
        assert!(parse_code_hash(
            "d43593c715fdd31c61141abd04a99fd6822c8558854ccde39a5684e7a56da27d"
        )
        .is_ok())
    }
<<<<<<< HEAD
=======

    #[test]
    fn parse_incorrect_len_code_hash_fails() {
        // with len not equal to 32
        assert!(parse_code_hash(
            "d43593c715fdd31c61141abd04a99fd6822c8558854ccde39a5684e7a56da2"
        )
        .is_err())
    }

    #[test]
    fn parse_bad_format_code_hash_fails() {
        // with bad format
        assert!(parse_code_hash(
            "x43593c715fdd31c61141abd04a99fd6822c8558854ccde39a5684e7a56da27d"
        )
        .is_err())
    }
>>>>>>> fc0f059d
}<|MERGE_RESOLUTION|>--- conflicted
+++ resolved
@@ -299,8 +299,6 @@
         )
         .is_ok())
     }
-<<<<<<< HEAD
-=======
 
     #[test]
     fn parse_incorrect_len_code_hash_fails() {
@@ -319,5 +317,4 @@
         )
         .is_err())
     }
->>>>>>> fc0f059d
 }