// Copyright 2018-2023 Parity Technologies (UK) Ltd.
// This file is part of cargo-contract.
//
// cargo-contract is free software: you can redistribute it and/or modify
// it under the terms of the GNU General Public License as published by
// the Free Software Foundation, either version 3 of the License, or
// (at your option) any later version.
//
// cargo-contract is distributed in the hope that it will be useful,
// but WITHOUT ANY WARRANTY; without even the implied warranty of
// MERCHANTABILITY or FITNESS FOR A PARTICULAR PURPOSE.  See the
// GNU General Public License for more details.
//
// You should have received a copy of the GNU General Public License
// along with cargo-contract.  If not, see <http://www.gnu.org/licenses/>.

pub mod build;
pub mod call;
pub mod decode;
pub mod encode;
pub mod info;
pub mod instantiate;
pub mod remove;
pub mod rpc;
pub mod schema;
pub mod storage;
pub mod upload;
pub mod verify;

pub(crate) use self::{
    build::{
        BuildCommand,
        CheckCommand,
    },
    call::CallCommand,
    decode::DecodeCommand,
    info::{
        ExtendedContractInfo,
        InfoCommand,
    },
    instantiate::InstantiateCommand,
    remove::RemoveCommand,
    rpc::RpcCommand,
    schema::{
        GenerateSchemaCommand,
        VerifySchemaCommand,
    },
    storage::StorageCommand,
    upload::UploadCommand,
    verify::VerifyCommand,
};

use crate::{
    anyhow,
    PathBuf,
    Weight,
};
use anyhow::{
    Context,
    Result,
};
use colored::Colorize;
use contract_build::{
    name_value_println,
    Verbosity,
    VerbosityFlags,
    DEFAULT_KEY_COL_WIDTH,
};
pub(crate) use contract_extrinsics::ErrorVariant;
use contract_extrinsics::{
    pallet_contracts_primitives::ContractResult,
    Balance,
    BalanceVariant,
};
<<<<<<< HEAD
use core::fmt;
use pallet_contracts_primitives::ContractResult;
=======
>>>>>>> 6ef21d32
use std::io::{
    self,
    Write,
};
pub use subxt::{
    Config,
    PolkadotConfig as DefaultConfig,
};

/// Arguments required for creating and sending an extrinsic to a substrate node.
#[derive(Clone, Debug, clap::Args)]
pub struct CLIExtrinsicOpts {
    /// Path to a contract build artifact file: a raw `.wasm` file, a `.contract` bundle,
    /// or a `.json` metadata file.
    #[clap(value_parser, conflicts_with = "manifest_path")]
    file: Option<PathBuf>,
    /// Path to the `Cargo.toml` of the contract.
    #[clap(long, value_parser)]
    manifest_path: Option<PathBuf>,
    /// Websockets url of a substrate node.
    #[clap(
        name = "url",
        long,
        value_parser,
        default_value = "ws://localhost:9944"
    )]
    url: url::Url,
    /// Secret key URI for the account deploying the contract.
    ///
    /// e.g.
    /// - for a dev account "//Alice"
    /// - with a password "//Alice///SECRET_PASSWORD"
    #[clap(name = "suri", long, short)]
    suri: String,
    #[clap(flatten)]
    verbosity: VerbosityFlags,
    /// Submit the extrinsic for on-chain execution.
    #[clap(short('x'), long)]
    execute: bool,
    /// The maximum amount of balance that can be charged from the caller to pay for the
    /// storage. consumed.
    #[clap(long)]
    storage_deposit_limit: Option<BalanceVariant>,
    /// Before submitting a transaction, do not dry-run it via RPC first.
    #[clap(long)]
    skip_dry_run: bool,
    /// Before submitting a transaction, do not ask the user for confirmation.
    #[clap(short('y'), long)]
    skip_confirm: bool,
}

impl CLIExtrinsicOpts {
    /// Returns the verbosity
    pub fn verbosity(&self) -> Result<Verbosity> {
        TryFrom::try_from(&self.verbosity)
    }
}

const STORAGE_DEPOSIT_KEY: &str = "Storage Total Deposit";
pub const MAX_KEY_COL_WIDTH: usize = STORAGE_DEPOSIT_KEY.len() + 1;

/// Print to stdout the fields of the result of a `instantiate` or `call` dry-run via RPC.
pub fn display_contract_exec_result<R, const WIDTH: usize>(
    result: &ContractResult<R, Balance, ()>,
) -> Result<()> {
    let mut debug_message_lines = std::str::from_utf8(&result.debug_message)
        .context("Error decoding UTF8 debug message bytes")?
        .lines();
    name_value_println!("Gas Consumed", format!("{:?}", result.gas_consumed), WIDTH);
    name_value_println!("Gas Required", format!("{:?}", result.gas_required), WIDTH);
    name_value_println!(
        STORAGE_DEPOSIT_KEY,
        format!("{:?}", result.storage_deposit),
        WIDTH
    );

    // print debug messages aligned, only first line has key
    if let Some(debug_message) = debug_message_lines.next() {
        name_value_println!("Debug Message", format!("{debug_message}"), WIDTH);
    }

    for debug_message in debug_message_lines {
        name_value_println!("", format!("{debug_message}"), WIDTH);
    }
    Ok(())
}

pub fn display_contract_exec_result_debug<R, const WIDTH: usize>(
    result: &ContractResult<R, Balance, ()>,
) -> Result<()> {
    let mut debug_message_lines = std::str::from_utf8(&result.debug_message)
        .context("Error decoding UTF8 debug message bytes")?
        .lines();
    if let Some(debug_message) = debug_message_lines.next() {
        name_value_println!("Debug Message", format!("{debug_message}"), WIDTH);
    }

    for debug_message in debug_message_lines {
        name_value_println!("", format!("{debug_message}"), WIDTH);
    }
    Ok(())
}

pub fn display_dry_run_result_warning(command: &str) {
    println!("Your {} call {} been executed.", command, "has not".bold());
    println!(
            "To submit the transaction and execute the call on chain, add {} flag to the command.",
            "-x/--execute".bold()
        );
}

/// Prompt the user to confirm transaction submission.
pub fn prompt_confirm_tx<F: FnOnce()>(show_details: F) -> Result<()> {
    println!(
        "{} (skip with --skip-confirm or -y)",
        "Confirm transaction details:".bright_white().bold()
    );
    show_details();
    print!(
        "{} ({}/n): ",
        "Submit?".bright_white().bold(),
        "Y".bright_white().bold()
    );

    let mut buf = String::new();
    io::stdout().flush()?;
    io::stdin().read_line(&mut buf)?;
    match buf.trim().to_lowercase().as_str() {
        // default is 'y'
        "y" | "" => Ok(()),
        "n" => Err(anyhow!("Transaction not submitted")),
        c => Err(anyhow!("Expected either 'y' or 'n', got '{}'", c)),
    }
}

pub fn print_dry_running_status(msg: &str) {
    println!(
        "{:>width$} {} (skip with --skip-dry-run)",
        "Dry-running".green().bold(),
        msg.bright_white().bold(),
        width = DEFAULT_KEY_COL_WIDTH
    );
}

pub fn print_gas_required_success(gas: Weight) {
    println!(
        "{:>width$} Gas required estimated at {}",
        "Success!".green().bold(),
        gas.to_string().bright_white(),
        width = DEFAULT_KEY_COL_WIDTH
    );
}

/// Display contract information in a formatted way
pub fn basic_display_format_extended_contract_info<Hash>(
    info: &ExtendedContractInfo<Hash, Balance>,
) where
    Hash: fmt::Debug,
{
    name_value_println!("TrieId", info.trie_id, MAX_KEY_COL_WIDTH);
    name_value_println!(
        "Code Hash",
        format!("{:?}", info.code_hash),
        MAX_KEY_COL_WIDTH
    );
    name_value_println!(
        "Storage Items",
        format!("{:?}", info.storage_items),
        MAX_KEY_COL_WIDTH
    );
    name_value_println!(
        "Storage Items Deposit",
        format!("{:?}", info.storage_items_deposit),
        MAX_KEY_COL_WIDTH
    );
    name_value_println!(
        STORAGE_DEPOSIT_KEY,
        format!("{:?}", info.storage_total_deposit),
        MAX_KEY_COL_WIDTH
    );
    name_value_println!(
        "Source Language",
        format!("{}", info.source_language),
        MAX_KEY_COL_WIDTH
    );
}

/// Display all contracts addresses in a formatted way
pub fn display_all_contracts(contracts: &[<DefaultConfig as Config>::AccountId]) {
    contracts
        .iter()
        .for_each(|e: &<DefaultConfig as Config>::AccountId| println!("{}", e))
}<|MERGE_RESOLUTION|>--- conflicted
+++ resolved
@@ -72,11 +72,7 @@
     Balance,
     BalanceVariant,
 };
-<<<<<<< HEAD
 use core::fmt;
-use pallet_contracts_primitives::ContractResult;
-=======
->>>>>>> 6ef21d32
 use std::io::{
     self,
     Write,
