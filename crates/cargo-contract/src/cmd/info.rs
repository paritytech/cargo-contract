// Copyright 2018-2023 Parity Technologies (UK) Ltd.
// This file is part of cargo-contract.
//
// cargo-contract is free software: you can redistribute it and/or modify
// it under the terms of the GNU General Public License as published by
// the Free Software Foundation, either version 3 of the License, or
// (at your option) any later version.
//
// cargo-contract is distributed in the hope that it will be useful,
// but WITHOUT ANY WARRANTY; without even the implied warranty of
// MERCHANTABILITY or FITNESS FOR A PARTICULAR PURPOSE.  See the
// GNU General Public License for more details.
//
// You should have received a copy of the GNU General Public License
// along with cargo-contract.  If not, see <http://www.gnu.org/licenses/>.

use crate::call_with_config;

use super::{
    basic_display_format_extended_contract_info,
    display_all_contracts,
    parse_account,
<<<<<<< HEAD
=======
    CLIChainOpts,
>>>>>>> f122900b
};
use anyhow::Result;
use contract_analyze::determine_language;
use contract_extrinsics::{
    fetch_all_contracts,
    fetch_contract_info,
    fetch_wasm_code,
    url_to_string,
    ContractInfo,
    ErrorVariant,
    TrieId,
};
use ink_env::Environment;
use serde::Serialize;
use std::{
    fmt::{
        Debug,
        Display,
    },
    io::Write,
    str::FromStr,
};
use subxt::{
    backend::{
        legacy::LegacyRpcMethods,
        rpc::RpcClient,
    },
    ext::{
        codec::Decode,
        scale_decode::IntoVisitor,
    },
    Config,
    OnlineClient,
};

#[derive(Debug, clap::Args)]
#[clap(name = "info", about = "Get infos from a contract")]
pub struct InfoCommand {
    /// The address of the contract to display info of.
    #[clap(
        name = "contract",
        long,
        env = "CONTRACT",
        required_unless_present = "all"
    )]
    contract: Option<String>,
<<<<<<< HEAD
    /// Websockets url of a substrate node.
    #[clap(
        name = "url",
        long,
        value_parser,
        default_value = "ws://localhost:9944"
    )]
    url: url::Url,
=======
>>>>>>> f122900b
    /// Export the instantiate output in JSON format.
    #[clap(name = "output-json", long)]
    output_json: bool,
    /// Display the contract's Wasm bytecode.
    #[clap(name = "binary", long, conflicts_with = "all")]
    binary: bool,
    /// Display all contracts addresses
    #[clap(name = "all", long)]
    all: bool,
<<<<<<< HEAD
    /// The chain config to be used as part of the call.
    #[clap(name = "config", long, default_value = "Polkadot")]
    config: String,
=======
    /// Arguments required for communicating with a Substrate node.
    #[clap(flatten)]
    chain_cli_opts: CLIChainOpts,
>>>>>>> f122900b
}

impl InfoCommand {
    pub async fn handle(&self) -> Result<(), ErrorVariant> {
<<<<<<< HEAD
        call_with_config!(self, run, self.config.as_str())
=======
        call_with_config!(self, run, self.chain_cli_opts.chain().config())
>>>>>>> f122900b
    }

    pub async fn run<C: Config + Environment>(&self) -> Result<(), ErrorVariant>
    where
        <C as Config>::AccountId:
            Serialize + Display + IntoVisitor + Decode + AsRef<[u8]> + FromStr,
        <C as Config>::Hash: IntoVisitor + Display,
        <C as Environment>::Balance: Serialize + Debug + IntoVisitor,
        <<C as Config>::AccountId as FromStr>::Err:
            Into<Box<(dyn std::error::Error)>> + Display,
    {
<<<<<<< HEAD
        let rpc_cli = RpcClient::from_url(url_to_string(&self.url)).await?;
=======
        let rpc_cli =
            RpcClient::from_url(url_to_string(&self.chain_cli_opts.chain().url()))
                .await?;
>>>>>>> f122900b
        let client = OnlineClient::<C>::from_rpc_client(rpc_cli.clone()).await?;
        let rpc = LegacyRpcMethods::<C>::new(rpc_cli.clone());

        // All flag applied
        if self.all {
            let contracts = fetch_all_contracts(&client, &rpc).await?;

            if self.output_json {
                let contracts_json = serde_json::json!({
                    "contracts": contracts
                });
                println!("{}", serde_json::to_string_pretty(&contracts_json)?);
            } else {
                display_all_contracts(&contracts)
            }
            Ok(())
        } else {
            // Contract arg shall be always present in this case, it is enforced by
            // clap configuration
            let contract = self
                .contract
                .as_ref()
                .map(|c| parse_account(c))
                .transpose()?
                .expect("Contract argument shall be present");

            let info_to_json =
                fetch_contract_info::<C, C>(&contract, &rpc, &client).await?;

            let wasm_code =
                fetch_wasm_code(&client, &rpc, info_to_json.code_hash()).await?;
            // Binary flag applied
            if self.binary {
                if self.output_json {
                    let wasm = serde_json::json!({
                        "wasm": format!("0x{}", hex::encode(wasm_code))
                    });
                    println!("{}", serde_json::to_string_pretty(&wasm)?);
                } else {
                    std::io::stdout()
                        .write_all(&wasm_code)
                        .expect("Writing to stdout failed")
                }
            } else if self.output_json {
                println!(
                    "{}",
                    serde_json::to_string_pretty(&ExtendedContractInfo::<
                        <C as Config>::Hash,
                        C::Balance,
                    >::new(
                        info_to_json, &wasm_code
                    ))?
                )
            } else {
                basic_display_format_extended_contract_info(&ExtendedContractInfo::<
                    <C as Config>::Hash,
                    C::Balance,
                >::new(
                    info_to_json, &wasm_code
                ))
            }
            Ok(())
        }
    }
}

#[derive(serde::Serialize)]
pub struct ExtendedContractInfo<Hash, Balance> {
    pub trie_id: TrieId,
    pub code_hash: Hash,
    pub storage_items: u32,
    pub storage_items_deposit: Balance,
    pub storage_total_deposit: Balance,
    pub source_language: String,
}

impl<Hash, Balance> ExtendedContractInfo<Hash, Balance>
where
    Hash: serde::Serialize + Copy,
    Balance: serde::Serialize + Copy,
{
    pub fn new(contract_info: ContractInfo<Hash, Balance>, code: &[u8]) -> Self {
        let language = match determine_language(code).ok() {
            Some(lang) => lang.to_string(),
            None => "Unknown".to_string(),
        };
        ExtendedContractInfo {
            trie_id: contract_info.trie_id().clone(),
            code_hash: *contract_info.code_hash(),
            storage_items: contract_info.storage_items(),
            storage_items_deposit: contract_info.storage_items_deposit(),
            storage_total_deposit: contract_info.storage_total_deposit(),
            source_language: language,
        }
    }
}<|MERGE_RESOLUTION|>--- conflicted
+++ resolved
@@ -20,10 +20,7 @@
     basic_display_format_extended_contract_info,
     display_all_contracts,
     parse_account,
-<<<<<<< HEAD
-=======
     CLIChainOpts,
->>>>>>> f122900b
 };
 use anyhow::Result;
 use contract_analyze::determine_language;
@@ -70,17 +67,6 @@
         required_unless_present = "all"
     )]
     contract: Option<String>,
-<<<<<<< HEAD
-    /// Websockets url of a substrate node.
-    #[clap(
-        name = "url",
-        long,
-        value_parser,
-        default_value = "ws://localhost:9944"
-    )]
-    url: url::Url,
-=======
->>>>>>> f122900b
     /// Export the instantiate output in JSON format.
     #[clap(name = "output-json", long)]
     output_json: bool,
@@ -90,24 +76,14 @@
     /// Display all contracts addresses
     #[clap(name = "all", long)]
     all: bool,
-<<<<<<< HEAD
-    /// The chain config to be used as part of the call.
-    #[clap(name = "config", long, default_value = "Polkadot")]
-    config: String,
-=======
     /// Arguments required for communicating with a Substrate node.
     #[clap(flatten)]
     chain_cli_opts: CLIChainOpts,
->>>>>>> f122900b
 }
 
 impl InfoCommand {
     pub async fn handle(&self) -> Result<(), ErrorVariant> {
-<<<<<<< HEAD
-        call_with_config!(self, run, self.config.as_str())
-=======
         call_with_config!(self, run, self.chain_cli_opts.chain().config())
->>>>>>> f122900b
     }
 
     pub async fn run<C: Config + Environment>(&self) -> Result<(), ErrorVariant>
@@ -119,13 +95,9 @@
         <<C as Config>::AccountId as FromStr>::Err:
             Into<Box<(dyn std::error::Error)>> + Display,
     {
-<<<<<<< HEAD
-        let rpc_cli = RpcClient::from_url(url_to_string(&self.url)).await?;
-=======
         let rpc_cli =
             RpcClient::from_url(url_to_string(&self.chain_cli_opts.chain().url()))
                 .await?;
->>>>>>> f122900b
         let client = OnlineClient::<C>::from_rpc_client(rpc_cli.clone()).await?;
         let rpc = LegacyRpcMethods::<C>::new(rpc_cli.clone());
 
