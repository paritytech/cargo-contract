--- conflicted
+++ resolved
@@ -43,15 +43,9 @@
 
 # dependencies for extrinsics (deploying and calling a contract)
 tokio = { version = "1", features = ["macros", "rt-multi-thread"] }
-<<<<<<< HEAD
-subxt = { version = "0.34.0", features = ["substrate-compat"] }
-sp-core = "28.0.0"
-sp-weights = "27.0.0"
-=======
 subxt = { version = "0.35.3", features = ["substrate-compat"] }
 sp-core = "31.0.0"
 sp-weights = "30.0.0"
->>>>>>> f122900b
 hex = "0.4.3"
 
 [build-dependencies]
