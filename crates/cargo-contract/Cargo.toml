--- conflicted
+++ resolved
@@ -40,10 +40,7 @@
 tempfile = "3.3.0"
 url = { version = "2.3.1", features = ["serde"] }
 impl-serde = "0.4.0"
-<<<<<<< HEAD
 rust_decimal = "1.26"
-=======
->>>>>>> be2891e4
 wasm-opt = "0.110.2"
 
 # dependencies for extrinsics (deploying and calling a contract)
