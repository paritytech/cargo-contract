--- conflicted
+++ resolved
@@ -20,12 +20,8 @@
 contract-transcode = { version = "4.0.0-alpha", path = "../transcode" }
 
 anyhow = "1.0.75"
-<<<<<<< HEAD
-clap = { version = "4.4.5", features = ["derive", "env"] }
+clap = { version = "4.4.6", features = ["derive", "env"] }
 futures = { version = "0.3.27", default-features = false, features = ["std"] }
-=======
-clap = { version = "4.4.6", features = ["derive", "env"] }
->>>>>>> 90cc9ac8
 tracing = "0.1.37"
 scale = { package = "parity-scale-codec", version = "3.0.0", features = ["derive"] }
 colored = "2.0.4"
