--- conflicted
+++ resolved
@@ -21,14 +21,9 @@
 
 anyhow = "1.0.79"
 blake2 = { version = "0.10.6", default-features = false }
-<<<<<<< HEAD
-clap = { version = "4.4.11", features = ["derive", "env"] }
-futures = { version = "0.3.29", default-features = false, features = ["std"] }
-itertools = { version = "0.12", default-features = false }
-=======
 clap = { version = "4.4.13", features = ["derive", "env"] }
 futures = { version = "0.3.30", default-features = false, features = ["std"] }
->>>>>>> c4c6c05f
+itertools = { version = "0.12", default-features = false }
 tracing = "0.1.40"
 scale = { package = "parity-scale-codec", version = "3.0.0", features = ["derive"] }
 colored = "2.1.0"
