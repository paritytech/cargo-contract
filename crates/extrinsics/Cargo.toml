--- conflicted
+++ resolved
@@ -21,10 +21,6 @@
 
 anyhow = "1.0.80"
 blake2 = { version = "0.10.6", default-features = false }
-<<<<<<< HEAD
-=======
-clap = { version = "4.5.2", features = ["derive", "env"] }
->>>>>>> d4765c95
 futures = { version = "0.3.30", default-features = false, features = ["std"] }
 itertools = { version = "0.12", default-features = false }
 tracing = "0.1.40"
@@ -35,8 +31,6 @@
 url = { version = "2.5.0", features = ["serde"] }
 rust_decimal = "1.34"
 tokio = { version = "1", features = ["macros", "rt-multi-thread"] }
-sp-core = "30.0.0"
-sp-runtime = "33.0.0"
 sp-weights = "29.0.0"
 pallet-contracts-uapi = { package = "pallet-contracts-uapi-next", version = "=6.0.3", features = ["scale"] }
 scale-info = "2.10.0"
